--- conflicted
+++ resolved
@@ -735,14 +735,9 @@
   {
     //std::cout << "system_handler " << msg << "\n";
     pmt::pmt_t op = pmt::car(msg);
-<<<<<<< HEAD
     if(pmt::eqv(op, d_pmt_done)){
         d_finished = pmt::to_long(pmt::cdr(msg));
         global_block_registry.notify_blk(alias());
-=======
-    if(pmt::eqv(op, pmt::mp("done"))){
-        d_finished = pmt::to_bool(pmt::cdr(msg));
->>>>>>> 5ad935c3
     } else {
         std::cout << "WARNING: bad message op on system port!\n";
         pmt::print(msg);
@@ -784,16 +779,7 @@
 
         currlist = pmt::cdr(currlist);
         basic_block_sptr blk = global_block_registry.block_lookup(block);
-<<<<<<< HEAD
         blk->post(d_system_port, pmt::cons(d_pmt_done, pmt::mp(true)));
-=======
-        blk->post(port, pmt::cons(pmt::mp("done"), pmt::PMT_T));
-
-        //std::cout << "notify finished --> ";
-        //pmt::print(pmt::cons(block,port));
-        //std::cout << "\n";
-
->>>>>>> 5ad935c3
         }
     }
   }
