#!/usr/bin/env python
#
# Copyright 2004,2010 Free Software Foundation, Inc.
#
# This file is part of GNU Radio
#
# GNU Radio is free software; you can redistribute it and/or modify
# it under the terms of the GNU General Public License as published by
# the Free Software Foundation; either version 3, or (at your option)
# any later version.
#
# GNU Radio is distributed in the hope that it will be useful,
# but WITHOUT ANY WARRANTY; without even the implied warranty of
# MERCHANTABILITY or FITNESS FOR A PARTICULAR PURPOSE.  See the
# GNU General Public License for more details.
#
# You should have received a copy of the GNU General Public License
# along with GNU Radio; see the file COPYING.  If not, write to
# the Free Software Foundation, Inc., 51 Franklin Street,
# Boston, MA 02110-1301, USA.
#
"""
GNU radio specific extension of unittest.
"""
from __future__ import absolute_import
from __future__ import unicode_literals
from __future__ import division

import os
import stat

import unittest
from . import gr_xmlrunner



class TestCase(unittest.TestCase):
    """A subclass of unittest.TestCase that adds additional assertions

    Adds new methods assertComplexAlmostEqual,
    assertComplexTuplesAlmostEqual and assertFloatTuplesAlmostEqual
    """

    def assertComplexAlmostEqual (self, first, second, places=7, msg=None):
        """Fail if the two complex objects are unequal as determined by their
           difference rounded to the given number of decimal places
           (default 7) and comparing to zero.

           Note that decimal places (from zero) is usually not the same
           as significant digits (measured from the most significant digit).
       """
        if round(second.real-first.real, places) != 0:
            raise self.failureException(
                msg or '%r != %r within %r places' % (first, second, places))
        if round(second.imag-first.imag, places) != 0:
            raise self.failureException(
                msg or '%r != %r within %r places' % (first, second, places)
            )

    def assertComplexAlmostEqual2 (self, ref, x, abs_eps=1e-12, rel_eps=1e-6, msg=None):
        """
        Fail if the two complex objects are unequal as determined by...
        """
        if abs(ref - x) < abs_eps:
            return

        if abs(ref) > abs_eps:
            if abs(ref-x) / abs(ref) > rel_eps:
                raise self.failureException(
                    msg or '%r != %r rel_error = %r rel_limit = %r' % (
                        ref, x, abs(ref-x) / abs(ref), rel_eps
                    )
                )
        else:
            raise self.failureException(
                msg or '%r != %r rel_error = %r rel_limit = %r' % (
                    ref, x, abs(ref-x) / abs(ref), rel_eps
                )
            )



    def assertComplexTuplesAlmostEqual (self, a, b, places=7, msg=None):
        self.assertEqual (len(a), len(b))
        for i in range (len(a)):
            self.assertComplexAlmostEqual (a[i], b[i], places, msg)

    def assertComplexTuplesAlmostEqual2 (self, ref, x,
                                         abs_eps=1e-12, rel_eps=1e-6, msg=None):
        self.assertEqual (len(ref), len(x))
        for i in range (len(ref)):
            try:
                self.assertComplexAlmostEqual2 (ref[i], x[i], abs_eps, rel_eps, msg)
            except self.failureException as e:
                #sys.stderr.write("index = %d " % (i,))
                #sys.stderr.write("%r\n" % (e,))
                raise

    def assertFloatTuplesAlmostEqual (self, a, b, places=7, msg=None):
        self.assertEqual (len(a), len(b))
        for i in range (len(a)):
            self.assertAlmostEqual (a[i], b[i], places, msg)


    def assertFloatTuplesAlmostEqual2 (self, ref, x,
                                       abs_eps=1e-12, rel_eps=1e-6, msg=None):
        self.assertEqual (len(ref), len(x))
        for i in range (len(ref)):
            try:
                self.assertComplexAlmostEqual2 (ref[i], x[i], abs_eps, rel_eps, msg)
            except self.failureException as e:
                #sys.stderr.write("index = %d " % (i,))
                #sys.stderr.write("%r\n" % (e,))
                raise


TestResult = unittest.TestResult
TestSuite = unittest.TestSuite
FunctionTestCase = unittest.FunctionTestCase
TestLoader = unittest.TestLoader
TextTestRunner = unittest.TextTestRunner
TestProgram = unittest.TestProgram
main = TestProgram


def run(PUT, filename=None, verbosity=1):
    '''
    Runs the unittest on a TestCase and produces an optional XML report
    PUT:      the program under test and should be a gr_unittest.TestCase
    filename: an optional filename to save the XML report of the tests
              this will live in ./.unittests/python
    '''

    # Run this is given a file name
    if(filename is not None):
        basepath = "./.unittests"
        path = basepath + "/python"

        if not os.path.exists(basepath):
            os.makedirs(basepath, mode=0o750)

        xmlrunner = None
        # only proceed if .unittests is writable
        st = os.stat(basepath)[stat.ST_MODE]
        if(st & stat.S_IWUSR > 0):
            # Test if path exists; if not, build it
            if not os.path.exists(path):
                os.makedirs(path, mode=0o750)

            # Just for safety: make sure we can write here, too
            st = os.stat(path)[stat.ST_MODE]
            if(st & stat.S_IWUSR > 0):
                # Create an XML runner to filename
<<<<<<< HEAD
                fout = file(path + "/" + filename, "w")
=======
                fout = open(path+"/"+filename, "w")
>>>>>>> 5ad935c3
                xmlrunner = gr_xmlrunner.XMLTestRunner(fout)

        txtrunner = TextTestRunner(verbosity=verbosity)

        # Run the test; runner also creates XML output file
        # FIXME: make xmlrunner output to screen so we don't have to do run and main
        suite = TestLoader().loadTestsFromTestCase(PUT)

        # use the xmlrunner if we can write the the directory
        if xmlrunner is not None:
            xmlrunner.run(suite)

        main(verbosity=verbosity)

        # This will run and fail make check if problem
        # but does not output to screen.
        #main(testRunner = xmlrunner)

    else:
        # If no filename is given, just run the test
        main(verbosity=verbosity)


##############################################################################
# Executing this module from the command line
##############################################################################

if __name__ == "__main__":
    main(module=None)<|MERGE_RESOLUTION|>--- conflicted
+++ resolved
@@ -1,6 +1,6 @@
 #!/usr/bin/env python
 #
-# Copyright 2004,2010 Free Software Foundation, Inc.
+# Copyright 2004,2010,2018 Free Software Foundation, Inc.
 #
 # This file is part of GNU Radio
 #
@@ -151,11 +151,7 @@
             st = os.stat(path)[stat.ST_MODE]
             if(st & stat.S_IWUSR > 0):
                 # Create an XML runner to filename
-<<<<<<< HEAD
-                fout = file(path + "/" + filename, "w")
-=======
                 fout = open(path+"/"+filename, "w")
->>>>>>> 5ad935c3
                 xmlrunner = gr_xmlrunner.XMLTestRunner(fout)
 
         txtrunner = TextTestRunner(verbosity=verbosity)
