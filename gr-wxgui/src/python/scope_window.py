#
# Copyright 2008,2010 Free Software Foundation, Inc.
#
# This file is part of GNU Radio
#
# GNU Radio is free software; you can redistribute it and/or modify
# it under the terms of the GNU General Public License as published by
# the Free Software Foundation; either version 3, or (at your option)
# any later version.
#
# GNU Radio is distributed in the hope that it will be useful,
# but WITHOUT ANY WARRANTY; without even the implied warranty of
# MERCHANTABILITY or FITNESS FOR A PARTICULAR PURPOSE.  See the
# GNU General Public License for more details.
#
# You should have received a copy of the GNU General Public License
# along with GNU Radio; see the file COPYING.  If not, write to
# the Free Software Foundation, Inc., 51 Franklin Street,
# Boston, MA 02110-1301, USA.
#

##################################################
# Imports
##################################################
import plotter
import common
import wx
import numpy
import time
import pubsub
from constants import *
from gnuradio import gr #for gr.prefs, trigger modes
import forms

##################################################
# Constants
##################################################
DEFAULT_FRAME_RATE = gr.prefs().get_long('wxgui', 'scope_rate', 30)
<<<<<<< HEAD
PERSIST_ALPHA_MIN_EXP, PERSIST_ALPHA_MAX_EXP = -2, 0
SLIDER_STEPS = 100
=======
DEFAULT_TRIG_MODE = gr.prefs().get_long('wxgui', 'trig_mode', gr.gr_TRIG_MODE_AUTO)
>>>>>>> dc79a11c
DEFAULT_WIN_SIZE = (600, 300)
COUPLING_MODES = (
	('DC', False),
	('AC', True),
)
TRIGGER_MODES = (
	('Freerun', gr.gr_TRIG_MODE_FREE),
	('Auto', gr.gr_TRIG_MODE_AUTO),
	('Normal', gr.gr_TRIG_MODE_NORM),
	('Stripchart', gr.gr_TRIG_MODE_STRIPCHART),
)
TRIGGER_SLOPES = (
	('Pos +', gr.gr_TRIG_SLOPE_POS),
	('Neg -', gr.gr_TRIG_SLOPE_NEG),
)
CHANNEL_COLOR_SPECS = (
	(0.3, 0.3, 1.0),
	(0.0, 0.8, 0.0),
	(1.0, 0.0, 0.0),
	(0.8, 0.0, 0.8),
        (0.7, 0.7, 0.0),
        (0.15, 0.90, 0.98),

)
TRIGGER_COLOR_SPEC = (1.0, 0.4, 0.0)
AUTORANGE_UPDATE_RATE = 0.5 #sec
MARKER_TYPES = (
	('Line Link', None),
	('Dot Large', 3.0),
	('Dot Med', 2.0),
	('Dot Small', 1.0),
	('None', 0.0),
)
DEFAULT_MARKER_TYPE = None

##################################################
# Scope window control panel
##################################################
class control_panel(wx.Panel):
	"""
	A control panel with wx widgits to control the plotter and scope block.
	"""
	def __init__(self, parent):
		"""
		Create a new control panel.
		@param parent the wx parent window
		"""
		WIDTH = 90
		self.parent = parent
		wx.Panel.__init__(self, parent, style=wx.SUNKEN_BORDER)
		parent[SHOW_CONTROL_PANEL_KEY] = True
		parent.subscribe(SHOW_CONTROL_PANEL_KEY, self.Show)
		control_box = wx.BoxSizer(wx.VERTICAL)

		##################################################
		# Persistence
		##################################################

		forms.check_box(
			sizer=control_box, parent=self, label='Persistence',
			ps=parent, key=USE_PERSISTENCE_KEY,
		)
		#static text and slider for analog alpha
		persist_alpha_text = forms.static_text(
			sizer=control_box, parent=self, label='Analog Alpha',
			converter=forms.float_converter(lambda x: '%.4f'%x),
			ps=parent, key=PERSIST_ALPHA_KEY, width=50,
		)
		persist_alpha_slider = forms.log_slider(
			sizer=control_box, parent=self,
			min_exp=PERSIST_ALPHA_MIN_EXP,
			max_exp=PERSIST_ALPHA_MAX_EXP,
			num_steps=SLIDER_STEPS,
			ps=parent, key=PERSIST_ALPHA_KEY,
		)
		for widget in (persist_alpha_text, persist_alpha_slider):
			parent.subscribe(USE_PERSISTENCE_KEY, widget.Enable)
			widget.Enable(parent[USE_PERSISTENCE_KEY])
			parent.subscribe(USE_PERSISTENCE_KEY, widget.ShowItems)
                        #allways show initially, so room is reserved for them
			widget.ShowItems(True) # (parent[USE_PERSISTENCE_KEY])
		
                parent.subscribe(USE_PERSISTENCE_KEY, self._update_layout)

		##################################################
		# Axes Options
		##################################################
		control_box.AddStretchSpacer()
		axes_options_box = forms.static_box_sizer(
			parent=self, sizer=control_box, label='Axes Options',
			bold=True, orient=wx.VERTICAL,
		)
		##################################################
		# Scope Mode Box
		##################################################
		scope_mode_box = wx.BoxSizer(wx.VERTICAL)
		axes_options_box.Add(scope_mode_box, 0, wx.EXPAND)
		#x axis divs
		forms.incr_decr_buttons(
			parent=self, sizer=scope_mode_box, label='Secs/Div',
			on_incr=self._on_incr_t_divs, on_decr=self._on_decr_t_divs,
		)
		#y axis divs
		y_buttons_scope = forms.incr_decr_buttons(
			parent=self, sizer=scope_mode_box, label='Counts/Div',
			on_incr=self._on_incr_y_divs, on_decr=self._on_decr_y_divs,
		)
		#y axis ref lvl
		y_off_buttons_scope = forms.incr_decr_buttons(
			parent=self, sizer=scope_mode_box, label='Y Offset',
			on_incr=self._on_incr_y_off, on_decr=self._on_decr_y_off,
		)
		#t axis ref lvl
		scope_mode_box.AddSpacer(5)
		forms.slider(
			parent=self, sizer=scope_mode_box,
			ps=parent, key=T_FRAC_OFF_KEY, label='T Offset',
			minimum=0, maximum=1, num_steps=1000,
		)
		scope_mode_box.AddSpacer(5)
		##################################################
		# XY Mode Box
		##################################################
		xy_mode_box = wx.BoxSizer(wx.VERTICAL)
		axes_options_box.Add(xy_mode_box, 0, wx.EXPAND)
		#x div controls
		x_buttons = forms.incr_decr_buttons(
			parent=self, sizer=xy_mode_box, label='X/Div',
			on_incr=self._on_incr_x_divs, on_decr=self._on_decr_x_divs,
		)
		#y div controls
		y_buttons = forms.incr_decr_buttons(
			parent=self, sizer=xy_mode_box, label='Y/Div',
			on_incr=self._on_incr_y_divs, on_decr=self._on_decr_y_divs,
		)
		#x offset controls
		x_off_buttons = forms.incr_decr_buttons(
			parent=self, sizer=xy_mode_box, label='X Off',
			on_incr=self._on_incr_x_off, on_decr=self._on_decr_x_off,
		)
		#y offset controls
		y_off_buttons = forms.incr_decr_buttons(
			parent=self, sizer=xy_mode_box, label='Y Off',
			on_incr=self._on_incr_y_off, on_decr=self._on_decr_y_off,
		)
		for widget in (y_buttons_scope, y_off_buttons_scope, x_buttons, y_buttons, x_off_buttons, y_off_buttons):
			parent.subscribe(AUTORANGE_KEY, widget.Disable)
			widget.Disable(parent[AUTORANGE_KEY])
		xy_mode_box.ShowItems(False)
		#autorange check box
		forms.check_box(
			parent=self, sizer=axes_options_box, label='Autorange',
			ps=parent, key=AUTORANGE_KEY,
		)
		##################################################
		# Channel Options
		##################################################
		TRIGGER_PAGE_INDEX = parent.num_inputs
		XY_PAGE_INDEX = parent.num_inputs+1
		control_box.AddStretchSpacer()
		chan_options_box = forms.static_box_sizer(
			parent=self, sizer=control_box, label='Channel Options',
			bold=True, orient=wx.VERTICAL,
		)
		options_notebook = wx.Notebook(self)
		options_notebook_args = list()
		CHANNELS = [('Ch %d'%(i+1), i) for i in range(parent.num_inputs)]
		##################################################
		# Channel Menu Boxes
		##################################################
		for i in range(parent.num_inputs):
			channel_menu_panel = wx.Panel(options_notebook)
			options_notebook_args.append((channel_menu_panel, i, 'Ch%d'%(i+1)))
			channel_menu_box = wx.BoxSizer(wx.VERTICAL)
			channel_menu_panel.SetSizer(channel_menu_box)
			#ac couple check box
			channel_menu_box.AddStretchSpacer()
			forms.drop_down(
				parent=channel_menu_panel, sizer=channel_menu_box,
				ps=parent, key=common.index_key(AC_COUPLE_KEY, i),
				choices=map(lambda x: x[1], COUPLING_MODES),
				labels=map(lambda x: x[0], COUPLING_MODES),
				label='Coupling', width=WIDTH,
			)
			#marker
			channel_menu_box.AddStretchSpacer()
			forms.drop_down(
				parent=channel_menu_panel, sizer=channel_menu_box,
				ps=parent, key=common.index_key(MARKER_KEY, i),
				choices=map(lambda x: x[1], MARKER_TYPES),
				labels=map(lambda x: x[0], MARKER_TYPES),
				label='Marker', width=WIDTH,
			)
			channel_menu_box.AddStretchSpacer()
		##################################################
		# Trigger Menu Box
		##################################################
		trigger_menu_panel = wx.Panel(options_notebook)
		options_notebook_args.append((trigger_menu_panel, TRIGGER_PAGE_INDEX, 'Trig'))
		trigger_menu_box = wx.BoxSizer(wx.VERTICAL)
		trigger_menu_panel.SetSizer(trigger_menu_box)
		#trigger mode
		forms.drop_down(
			parent=trigger_menu_panel, sizer=trigger_menu_box,
			ps=parent, key=TRIGGER_MODE_KEY,
			choices=map(lambda x: x[1], TRIGGER_MODES),
			labels=map(lambda x: x[0], TRIGGER_MODES),
			label='Mode', width=WIDTH,
		)
		#trigger slope
		trigger_slope_chooser = forms.drop_down(
			parent=trigger_menu_panel, sizer=trigger_menu_box,
			ps=parent, key=TRIGGER_SLOPE_KEY,
			choices=map(lambda x: x[1], TRIGGER_SLOPES),
			labels=map(lambda x: x[0], TRIGGER_SLOPES),
			label='Slope', width=WIDTH,
		)
		#trigger channel
		trigger_channel_chooser = forms.drop_down(
			parent=trigger_menu_panel, sizer=trigger_menu_box,
			ps=parent, key=TRIGGER_CHANNEL_KEY,
			choices=map(lambda x: x[1], CHANNELS),
			labels=map(lambda x: x[0], CHANNELS),
			label='Channel', width=WIDTH,
		)
		#trigger level
		hbox = wx.BoxSizer(wx.HORIZONTAL)
		trigger_menu_box.Add(hbox, 0, wx.EXPAND)
		hbox.Add(wx.StaticText(trigger_menu_panel, label='Level:'), 1, wx.ALIGN_CENTER_VERTICAL)
		trigger_level_button = forms.single_button(
			parent=trigger_menu_panel, sizer=hbox, label='50%',
			callback=parent.set_auto_trigger_level, style=wx.BU_EXACTFIT,
		)
		hbox.AddSpacer(WIDTH-60)
		trigger_level_buttons = forms.incr_decr_buttons(
			parent=trigger_menu_panel, sizer=hbox,
			on_incr=self._on_incr_trigger_level, on_decr=self._on_decr_trigger_level,
		)
		def disable_all(trigger_mode):
			for widget in (trigger_slope_chooser, trigger_channel_chooser, trigger_level_buttons, trigger_level_button):
				widget.Disable(trigger_mode == gr.gr_TRIG_MODE_FREE)
		parent.subscribe(TRIGGER_MODE_KEY, disable_all)
		disable_all(parent[TRIGGER_MODE_KEY])
		##################################################
		# XY Menu Box
		##################################################
		if parent.num_inputs > 1:
			xy_menu_panel = wx.Panel(options_notebook)
			options_notebook_args.append((xy_menu_panel, XY_PAGE_INDEX, 'XY'))
			xy_menu_box = wx.BoxSizer(wx.VERTICAL)
			xy_menu_panel.SetSizer(xy_menu_box)
			#x and y channel choosers
			xy_menu_box.AddStretchSpacer()
			forms.drop_down(
				parent=xy_menu_panel, sizer=xy_menu_box,
				ps=parent, key=X_CHANNEL_KEY,
				choices=map(lambda x: x[1], CHANNELS),
				labels=map(lambda x: x[0], CHANNELS),
				label='Channel X', width=WIDTH,
			)
			xy_menu_box.AddStretchSpacer()
			forms.drop_down(
				parent=xy_menu_panel, sizer=xy_menu_box,
				ps=parent, key=Y_CHANNEL_KEY,
				choices=map(lambda x: x[1], CHANNELS),
				labels=map(lambda x: x[0], CHANNELS),
				label='Channel Y', width=WIDTH,
			)
			#marker
			xy_menu_box.AddStretchSpacer()
			forms.drop_down(
				parent=xy_menu_panel, sizer=xy_menu_box,
				ps=parent, key=XY_MARKER_KEY,
				choices=map(lambda x: x[1], MARKER_TYPES),
				labels=map(lambda x: x[0], MARKER_TYPES),
				label='Marker', width=WIDTH,
			)
			xy_menu_box.AddStretchSpacer()
		##################################################
		# Setup Options Notebook
		##################################################
		forms.notebook(
			parent=self, sizer=chan_options_box,
			notebook=options_notebook,
			ps=parent, key=CHANNEL_OPTIONS_KEY,
			pages=map(lambda x: x[0], options_notebook_args),
			choices=map(lambda x: x[1], options_notebook_args),
			labels=map(lambda x: x[2], options_notebook_args),
		)
		#gui handling for channel options changing
		def options_notebook_changed(chan_opt):
			try:
				parent[TRIGGER_SHOW_KEY] = chan_opt == TRIGGER_PAGE_INDEX
				parent[XY_MODE_KEY] = chan_opt == XY_PAGE_INDEX
			except wx.PyDeadObjectError: pass
		parent.subscribe(CHANNEL_OPTIONS_KEY, options_notebook_changed)
		#gui handling for xy mode changing
		def xy_mode_changed(mode):
			#ensure xy tab is selected
			if mode and parent[CHANNEL_OPTIONS_KEY] != XY_PAGE_INDEX:
				parent[CHANNEL_OPTIONS_KEY] = XY_PAGE_INDEX
			#ensure xy tab is not selected
			elif not mode and parent[CHANNEL_OPTIONS_KEY] == XY_PAGE_INDEX:
				parent[CHANNEL_OPTIONS_KEY] = 0
			#show/hide control buttons
			scope_mode_box.ShowItems(not mode)
			xy_mode_box.ShowItems(mode)
			control_box.Layout()
		parent.subscribe(XY_MODE_KEY, xy_mode_changed)
		xy_mode_changed(parent[XY_MODE_KEY])
		##################################################
		# Run/Stop Button
		##################################################
		#run/stop
		control_box.AddStretchSpacer()
		forms.toggle_button(
			sizer=control_box, parent=self,
			true_label='Stop', false_label='Run',
			ps=parent, key=RUNNING_KEY,
		)
		#set sizer
		self.SetSizerAndFit(control_box)
		#mouse wheel event
		def on_mouse_wheel(event):
			if not parent[XY_MODE_KEY]:
				if event.GetWheelRotation() < 0: self._on_incr_t_divs(event)
				else: self._on_decr_t_divs(event)
		parent.plotter.Bind(wx.EVT_MOUSEWHEEL, on_mouse_wheel)

	##################################################
	# Event handlers
	##################################################
	#trigger level
	def _on_incr_trigger_level(self, event):
		self.parent[TRIGGER_LEVEL_KEY] += self.parent[Y_PER_DIV_KEY]/3.
	def _on_decr_trigger_level(self, event):
		self.parent[TRIGGER_LEVEL_KEY] -= self.parent[Y_PER_DIV_KEY]/3.
	#incr/decr divs
	def _on_incr_t_divs(self, event):
		self.parent[T_PER_DIV_KEY] = common.get_clean_incr(self.parent[T_PER_DIV_KEY])
	def _on_decr_t_divs(self, event):
		self.parent[T_PER_DIV_KEY] = common.get_clean_decr(self.parent[T_PER_DIV_KEY])
	def _on_incr_x_divs(self, event):
		self.parent[X_PER_DIV_KEY] = common.get_clean_incr(self.parent[X_PER_DIV_KEY])
	def _on_decr_x_divs(self, event):
		self.parent[X_PER_DIV_KEY] = common.get_clean_decr(self.parent[X_PER_DIV_KEY])
	def _on_incr_y_divs(self, event):
		self.parent[Y_PER_DIV_KEY] = common.get_clean_incr(self.parent[Y_PER_DIV_KEY])
	def _on_decr_y_divs(self, event):
		self.parent[Y_PER_DIV_KEY] = common.get_clean_decr(self.parent[Y_PER_DIV_KEY])
	#incr/decr offset
	def _on_incr_x_off(self, event):
		self.parent[X_OFF_KEY] = self.parent[X_OFF_KEY] + self.parent[X_PER_DIV_KEY]
	def _on_decr_x_off(self, event):
		self.parent[X_OFF_KEY] = self.parent[X_OFF_KEY] - self.parent[X_PER_DIV_KEY]
	def _on_incr_y_off(self, event):
		self.parent[Y_OFF_KEY] = self.parent[Y_OFF_KEY] + self.parent[Y_PER_DIV_KEY]
	def _on_decr_y_off(self, event):
		self.parent[Y_OFF_KEY] = self.parent[Y_OFF_KEY] - self.parent[Y_PER_DIV_KEY]

	##################################################
	# subscriber handlers
	##################################################
        def _update_layout(self,key):
          # Just ignore the key value we get
          # we only need to now that the visability or size of something has changed
          self.parent.Layout()
          #self.parent.Fit()  

##################################################
# Scope window with plotter and control panel
##################################################
class scope_window(wx.Panel, pubsub.pubsub):
	def __init__(
		self,
		parent,
		controller,
		size,
		title,
		frame_rate,
		num_inputs,
		sample_rate_key,
		t_scale,
		v_scale,
		v_offset,
		xy_mode,
		ac_couple_key,
		trigger_level_key,
		trigger_mode_key,
		trigger_slope_key,
		trigger_channel_key,
		decimation_key,
		msg_key,
<<<<<<< HEAD
                use_persistence,
                persist_alpha,
=======
		trig_mode,
>>>>>>> dc79a11c
	):
		pubsub.pubsub.__init__(self)
		#check num inputs
		assert num_inputs <= len(CHANNEL_COLOR_SPECS)
		#setup
		self.sampleses = None
		self.num_inputs = num_inputs
		autorange = not v_scale
		self.autorange_ts = 0
		v_scale = v_scale or 1
		self.frame_rate_ts = 0
		#proxy the keys
		self.proxy(MSG_KEY, controller, msg_key)
		self.proxy(SAMPLE_RATE_KEY, controller, sample_rate_key)
		self.proxy(TRIGGER_LEVEL_KEY, controller, trigger_level_key)
		self.proxy(TRIGGER_MODE_KEY, controller, trigger_mode_key)
		self.proxy(TRIGGER_SLOPE_KEY, controller, trigger_slope_key)
		self.proxy(TRIGGER_CHANNEL_KEY, controller, trigger_channel_key)
		self.proxy(DECIMATION_KEY, controller, decimation_key)
		#initialize values
		self[RUNNING_KEY] = True
		self[XY_MARKER_KEY] = 2.0
		self[CHANNEL_OPTIONS_KEY] = 0
		self[XY_MODE_KEY] = xy_mode
		self[X_CHANNEL_KEY] = 0
		self[Y_CHANNEL_KEY] = self.num_inputs-1
		self[AUTORANGE_KEY] = autorange
		self[T_PER_DIV_KEY] = t_scale
		self[X_PER_DIV_KEY] = v_scale
		self[Y_PER_DIV_KEY] = v_scale
		self[T_OFF_KEY] = 0
		self[X_OFF_KEY] = v_offset
		self[Y_OFF_KEY] = v_offset
		self[T_DIVS_KEY] = 8
		self[X_DIVS_KEY] = 8
		self[Y_DIVS_KEY] = 8
		self[FRAME_RATE_KEY] = frame_rate
		self[TRIGGER_LEVEL_KEY] = 0
		self[TRIGGER_CHANNEL_KEY] = 0
		self[TRIGGER_MODE_KEY] = trig_mode
		
		self[TRIGGER_SLOPE_KEY] = gr.gr_TRIG_SLOPE_POS
		self[T_FRAC_OFF_KEY] = 0.5
<<<<<<< HEAD
		self[USE_PERSISTENCE_KEY] = use_persistence
		self[PERSIST_ALPHA_KEY] = persist_alpha
=======
		
		if self[TRIGGER_MODE_KEY] == gr.gr_TRIG_MODE_STRIPCHART:
			self[T_FRAC_OFF_KEY] = 0.0

>>>>>>> dc79a11c
		for i in range(num_inputs):
			self.proxy(common.index_key(AC_COUPLE_KEY, i), controller, common.index_key(ac_couple_key, i))
		#init panel and plot
		wx.Panel.__init__(self, parent, style=wx.SIMPLE_BORDER)
		self.plotter = plotter.channel_plotter(self)
		self.plotter.SetSize(wx.Size(*size))
		self.plotter.set_title(title)
		self.plotter.enable_legend(True)
		self.plotter.enable_point_label(True)
		self.plotter.enable_grid_lines(True)
                self.plotter.set_use_persistence(use_persistence)
                self.plotter.set_persist_alpha(persist_alpha)
		#setup the box with plot and controls
		self.control_panel = control_panel(self)
		main_box = wx.BoxSizer(wx.HORIZONTAL)
		main_box.Add(self.plotter, 1, wx.EXPAND)
		main_box.Add(self.control_panel, 0, wx.EXPAND)
		self.SetSizerAndFit(main_box)
		#register events for message
		self.subscribe(MSG_KEY, self.handle_msg)
		#register events for grid
		for key in [common.index_key(MARKER_KEY, i) for i in range(self.num_inputs)] + [
			TRIGGER_LEVEL_KEY, TRIGGER_MODE_KEY,
			T_PER_DIV_KEY, X_PER_DIV_KEY, Y_PER_DIV_KEY,
			T_OFF_KEY, X_OFF_KEY, Y_OFF_KEY,
			T_DIVS_KEY, X_DIVS_KEY, Y_DIVS_KEY,
			XY_MODE_KEY, AUTORANGE_KEY, T_FRAC_OFF_KEY,
			TRIGGER_SHOW_KEY, XY_MARKER_KEY, X_CHANNEL_KEY, Y_CHANNEL_KEY,
		]: self.subscribe(key, self.update_grid)
                #register events for plotter settings
		self.subscribe(USE_PERSISTENCE_KEY, self.plotter.set_use_persistence)
		self.subscribe(PERSIST_ALPHA_KEY, self.plotter.set_persist_alpha)
		#initial update
		self.update_grid()

	def handle_msg(self, msg):
		"""
		Handle the message from the scope sink message queue.
		Plot the list of arrays of samples onto the grid.
		Each samples array gets its own channel.
		@param msg the time domain data as a character array
		"""
		if not self[RUNNING_KEY]: return
		#check time elapsed
		if time.time() - self.frame_rate_ts < 1.0/self[FRAME_RATE_KEY]: return
		#convert to floating point numbers
		samples = numpy.fromstring(msg, numpy.float32)
		#extract the trigger offset
		self.trigger_offset = samples[-1]
		samples = samples[:-1]
		samps_per_ch = len(samples)/self.num_inputs
		self.sampleses = [samples[samps_per_ch*i:samps_per_ch*(i+1)] for i in range(self.num_inputs)]
		#handle samples
		self.handle_samples()
		self.frame_rate_ts = time.time()

	def set_auto_trigger_level(self, *args):
		"""
		Use the current trigger channel and samples to calculate the 50% level.
		"""
		if not self.sampleses: return
		samples = self.sampleses[self[TRIGGER_CHANNEL_KEY]]
		self[TRIGGER_LEVEL_KEY] = (numpy.max(samples)+numpy.min(samples))/2

	def handle_samples(self):
		"""
		Handle the cached samples from the scope input.
		Perform ac coupling, triggering, and auto ranging.
		"""
		if not self.sampleses: return
		sampleses = self.sampleses
		if self[XY_MODE_KEY]:
			self[DECIMATION_KEY] = 1
			x_samples = sampleses[self[X_CHANNEL_KEY]]
			y_samples = sampleses[self[Y_CHANNEL_KEY]]
			#autorange
			if self[AUTORANGE_KEY] and time.time() - self.autorange_ts > AUTORANGE_UPDATE_RATE:
				x_min, x_max = common.get_min_max(x_samples)
				y_min, y_max = common.get_min_max(y_samples)
				#adjust the x per div
				x_per_div = common.get_clean_num((x_max-x_min)/self[X_DIVS_KEY])
				if x_per_div != self[X_PER_DIV_KEY]: self[X_PER_DIV_KEY] = x_per_div; return
				#adjust the x offset
				x_off = x_per_div*round((x_max+x_min)/2/x_per_div)
				if x_off != self[X_OFF_KEY]: self[X_OFF_KEY] = x_off; return
				#adjust the y per div
				y_per_div = common.get_clean_num((y_max-y_min)/self[Y_DIVS_KEY])
				if y_per_div != self[Y_PER_DIV_KEY]: self[Y_PER_DIV_KEY] = y_per_div; return
				#adjust the y offset
				y_off = y_per_div*round((y_max+y_min)/2/y_per_div)
				if y_off != self[Y_OFF_KEY]: self[Y_OFF_KEY] = y_off; return
				self.autorange_ts = time.time()
			#plot xy channel
			self.plotter.set_waveform(
				channel='XY',
				samples=(x_samples, y_samples),
				color_spec=CHANNEL_COLOR_SPECS[0],
				marker=self[XY_MARKER_KEY],
			)
			#turn off each waveform
			for i, samples in enumerate(sampleses):
				self.plotter.clear_waveform(channel='Ch%d'%(i+1))
		else:
			#autorange
			if self[AUTORANGE_KEY] and time.time() - self.autorange_ts > AUTORANGE_UPDATE_RATE:
				bounds = [common.get_min_max(samples) for samples in sampleses]
				y_min = numpy.min([bound[0] for bound in bounds])
				y_max = numpy.max([bound[1] for bound in bounds])
				#adjust the y per div
				y_per_div = common.get_clean_num((y_max-y_min)/self[Y_DIVS_KEY])
				if y_per_div != self[Y_PER_DIV_KEY]: self[Y_PER_DIV_KEY] = y_per_div; return
				#adjust the y offset
				y_off = y_per_div*round((y_max+y_min)/2/y_per_div)
				if y_off != self[Y_OFF_KEY]: self[Y_OFF_KEY] = y_off; return
				self.autorange_ts = time.time()
			#number of samples to scale to the screen
			actual_rate = self.get_actual_rate()
			time_span = self[T_PER_DIV_KEY]*self[T_DIVS_KEY]
			num_samps = int(round(time_span*actual_rate))
			#handle the time offset
			t_off = self[T_FRAC_OFF_KEY]*(len(sampleses[0])/actual_rate - time_span)
			if t_off != self[T_OFF_KEY]: self[T_OFF_KEY] = t_off; return
			samps_off = int(round(actual_rate*self[T_OFF_KEY]))
			#adjust the decim so that we use about half the samps
			self[DECIMATION_KEY] = int(round(
					time_span*self[SAMPLE_RATE_KEY]/(0.5*len(sampleses[0]))
				)
			)
			#num samps too small, auto increment the time
			if num_samps < 2: self[T_PER_DIV_KEY] = common.get_clean_incr(self[T_PER_DIV_KEY])
			#num samps in bounds, plot each waveform
			elif num_samps <= len(sampleses[0]):
				for i, samples in enumerate(sampleses):
					#plot samples
					self.plotter.set_waveform(
						channel='Ch%d'%(i+1),
						samples=samples[samps_off:num_samps+samps_off],
						color_spec=CHANNEL_COLOR_SPECS[i],
						marker=self[common.index_key(MARKER_KEY, i)],
						trig_off=self.trigger_offset,
					)
			#turn XY channel off
			self.plotter.clear_waveform(channel='XY')
		#keep trigger level within range
		if self[TRIGGER_LEVEL_KEY] > self.get_y_max():
			self[TRIGGER_LEVEL_KEY] = self.get_y_max(); return
		if self[TRIGGER_LEVEL_KEY] < self.get_y_min():
			self[TRIGGER_LEVEL_KEY] = self.get_y_min(); return
		#disable the trigger channel
		if not self[TRIGGER_SHOW_KEY] or self[XY_MODE_KEY] or self[TRIGGER_MODE_KEY] == gr.gr_TRIG_MODE_FREE:
			self.plotter.clear_waveform(channel='Trig')
		else: #show trigger channel
			trigger_level = self[TRIGGER_LEVEL_KEY]
			trigger_point = (len(self.sampleses[0])-1)/self.get_actual_rate()/2.0
			self.plotter.set_waveform(
				channel='Trig',
				samples=(
					[self.get_t_min(), trigger_point, trigger_point, trigger_point, trigger_point, self.get_t_max()],
					[trigger_level, trigger_level, self.get_y_max(), self.get_y_min(), trigger_level, trigger_level]
				),
				color_spec=TRIGGER_COLOR_SPEC,
			)
		#update the plotter
		self.plotter.update()

	def get_actual_rate(self): return 1.0*self[SAMPLE_RATE_KEY]/self[DECIMATION_KEY]
	def get_t_min(self): return self[T_OFF_KEY]
	def get_t_max(self): return self[T_PER_DIV_KEY]*self[T_DIVS_KEY] + self[T_OFF_KEY]
	def get_x_min(self): return -1*self[X_PER_DIV_KEY]*self[X_DIVS_KEY]/2.0 + self[X_OFF_KEY]
	def get_x_max(self): return self[X_PER_DIV_KEY]*self[X_DIVS_KEY]/2.0 + self[X_OFF_KEY]
	def get_y_min(self): return -1*self[Y_PER_DIV_KEY]*self[Y_DIVS_KEY]/2.0 + self[Y_OFF_KEY]
	def get_y_max(self): return self[Y_PER_DIV_KEY]*self[Y_DIVS_KEY]/2.0 + self[Y_OFF_KEY]

	def update_grid(self, *args):
		"""
		Update the grid to reflect the current settings:
		xy divisions, xy offset, xy mode setting
		"""
		if self[T_FRAC_OFF_KEY] < 0: self[T_FRAC_OFF_KEY] = 0; return
		if self[T_FRAC_OFF_KEY] > 1: self[T_FRAC_OFF_KEY] = 1; return
		if self[XY_MODE_KEY]:
			#update the x axis
			self.plotter.set_x_label('Ch%d'%(self[X_CHANNEL_KEY]+1))
			self.plotter.set_x_grid(self.get_x_min(), self.get_x_max(), self[X_PER_DIV_KEY])
			#update the y axis
			self.plotter.set_y_label('Ch%d'%(self[Y_CHANNEL_KEY]+1))
			self.plotter.set_y_grid(self.get_y_min(), self.get_y_max(), self[Y_PER_DIV_KEY])
		else:
			#update the t axis
			self.plotter.set_x_label('Time', 's')
			self.plotter.set_x_grid(self.get_t_min(), self.get_t_max(), self[T_PER_DIV_KEY], True)
			#update the y axis
			self.plotter.set_y_label('Counts')
			self.plotter.set_y_grid(self.get_y_min(), self.get_y_max(), self[Y_PER_DIV_KEY])
		#redraw current sample
		self.handle_samples()
<|MERGE_RESOLUTION|>--- conflicted
+++ resolved
@@ -36,12 +36,9 @@
 # Constants
 ##################################################
 DEFAULT_FRAME_RATE = gr.prefs().get_long('wxgui', 'scope_rate', 30)
-<<<<<<< HEAD
 PERSIST_ALPHA_MIN_EXP, PERSIST_ALPHA_MAX_EXP = -2, 0
 SLIDER_STEPS = 100
-=======
 DEFAULT_TRIG_MODE = gr.prefs().get_long('wxgui', 'trig_mode', gr.gr_TRIG_MODE_AUTO)
->>>>>>> dc79a11c
 DEFAULT_WIN_SIZE = (600, 300)
 COUPLING_MODES = (
 	('DC', False),
@@ -435,12 +432,9 @@
 		trigger_channel_key,
 		decimation_key,
 		msg_key,
-<<<<<<< HEAD
                 use_persistence,
                 persist_alpha,
-=======
 		trig_mode,
->>>>>>> dc79a11c
 	):
 		pubsub.pubsub.__init__(self)
 		#check num inputs
@@ -484,15 +478,12 @@
 		
 		self[TRIGGER_SLOPE_KEY] = gr.gr_TRIG_SLOPE_POS
 		self[T_FRAC_OFF_KEY] = 0.5
-<<<<<<< HEAD
 		self[USE_PERSISTENCE_KEY] = use_persistence
 		self[PERSIST_ALPHA_KEY] = persist_alpha
-=======
 		
 		if self[TRIGGER_MODE_KEY] == gr.gr_TRIG_MODE_STRIPCHART:
 			self[T_FRAC_OFF_KEY] = 0.0
 
->>>>>>> dc79a11c
 		for i in range(num_inputs):
 			self.proxy(common.index_key(AC_COUPLE_KEY, i), controller, common.index_key(ac_couple_key, i))
 		#init panel and plot
