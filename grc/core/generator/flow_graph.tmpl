--- conflicted
+++ resolved
@@ -79,28 +79,7 @@
 ########################################################
 #set $class_name = $flow_graph.get_option('id')
 #set $param_str = ', '.join(['self'] + ['%s=%s'%(param.get_id(), param.get_make()) for param in $parameters])
-<<<<<<< HEAD
-#if $generate_options == 'wx_gui'
-    #from gi.repository import Gtk
-    #try:
-        #set $icon = Gtk.IconTheme().load_icon('gnuradio-grc', 256, 0)
-    #except:
-        #set $icon = ''
-    #end try
-
-
-class $(class_name)(grc_wxgui.top_block_gui):
-
-    def __init__($param_str):
-        grc_wxgui.top_block_gui.__init__(self, title="$title")
-    #if $icon
-        _icon_path = "$icon.get_filename()"
-        self.SetIcon(wx.Icon(_icon_path, wx.BITMAP_TYPE_ANY))
-    #end if
-#elif $generate_options == 'qt_gui'
-=======
 #if $generate_options == 'qt_gui'
->>>>>>> af4323d1
 
 
 class $(class_name)(gr.top_block, Qt.QWidget):
