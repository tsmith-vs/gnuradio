--- conflicted
+++ resolved
@@ -41,11 +41,7 @@
 
 ## Call XInitThreads as the _very_ first thing.
 ## After some Qt import, it's too late
-<<<<<<< HEAD
 #if $generate_options == 'qt_gui'
-=======
-#if $generate_options in ('wx_gui', 'qt_gui', 'bokeh_gui')
->>>>>>> c0f18d38
 if __name__ == '__main__':
     import ctypes
     import sys
@@ -110,7 +106,6 @@
         self.top_layout.addLayout(self.top_grid_layout)
 
         self.settings = Qt.QSettings("GNU Radio", "$class_name")
-<<<<<<< HEAD
 
         try:
             if StrictVersion(Qt.qVersion()) < StrictVersion("5.0.0"):
@@ -119,9 +114,6 @@
                 self.restoreGeometry(self.settings.value("geometry"))
         except:
             pass
-=======
-        self.restoreGeometry(self.settings.value("geometry").toByteArray())
-
 #elif $generate_options == 'bokeh_gui'
 
 class $(class_name)(gr.top_block):
@@ -130,7 +122,6 @@
         self.doc = doc
         self.plot_lst = []
         self.widget_lst = []
->>>>>>> c0f18d38
 #elif $generate_options == 'no_gui'
 
 
@@ -386,21 +377,37 @@
         print "Error: failed to enable real-time scheduling."
     #end if
 
-<<<<<<< HEAD
     #if $generate_options == 'qt_gui'
     if StrictVersion("4.5.0") <= StrictVersion(Qt.qVersion()) < StrictVersion("5.0.0"):
-=======
-    #if $generate_options == 'wx_gui'
+        style = gr.prefs().get_string('qtgui', 'style', 'raster')
+        Qt.QApplication.setGraphicsSystem(style)
+    qapp = Qt.QApplication(sys.argv)
+
     tb = top_block_cls($(', '.join($params_eq_list)))
+    #if $flow_graph.get_option('run')
         #if $flow_graph.get_option('max_nouts')
-    tb.Run($flow_graph.get_option('run'), $flow_graph.get_option('max_nouts'))
+    tb.start($flow_graph.get_option('max_nouts'))
         #else
-    tb.Start($flow_graph.get_option('run'))
+    tb.start()
+        #end if
+    #end if
+    #if $flow_graph.get_option('qt_qss_theme')
+    tb.setStyleSheetFromFile($repr($flow_graph.get_option('qt_qss_theme')))
+    #end if
+    tb.show()
+
+    def quitting():
+        tb.stop()
+        tb.wait()
+    qapp.aboutToQuit.connect(quitting)
         #for $m in $monitors
-    (tb.$m.get_id()).start()
+    if $m.has_param('en'):
+        if $m.get_param('en').get_value():
+            (tb.$m.get_id()).start()
+    else:
+        sys.stderr.write("Monitor '{0}' does not have an enable ('en') parameter.".format("tb.$m.get_id()"))
         #end for
-    tb.Wait()
-        #end if
+    qapp.exec_()
     #elif $generate_options == 'bokeh_gui'
     serverProc, port = bokehgui.utils.create_server()
     def killProc(signum, frame, tb):
@@ -432,39 +439,6 @@
     finally:
         serverProc.terminate()
         serverProc.kill()
-    #elif $generate_options == 'qt_gui'
-    from distutils.version import StrictVersion
-    if StrictVersion(Qt.qVersion()) >= StrictVersion("4.5.0"):
->>>>>>> c0f18d38
-        style = gr.prefs().get_string('qtgui', 'style', 'raster')
-        Qt.QApplication.setGraphicsSystem(style)
-    qapp = Qt.QApplication(sys.argv)
-
-    tb = top_block_cls($(', '.join($params_eq_list)))
-    #if $flow_graph.get_option('run')
-        #if $flow_graph.get_option('max_nouts')
-    tb.start($flow_graph.get_option('max_nouts'))
-        #else
-    tb.start()
-        #end if
-    #end if
-    #if $flow_graph.get_option('qt_qss_theme')
-    tb.setStyleSheetFromFile($repr($flow_graph.get_option('qt_qss_theme')))
-    #end if
-    tb.show()
-
-    def quitting():
-        tb.stop()
-        tb.wait()
-    qapp.aboutToQuit.connect(quitting)
-        #for $m in $monitors
-    if $m.has_param('en'):
-        if $m.get_param('en').get_value():
-            (tb.$m.get_id()).start()
-    else:
-        sys.stderr.write("Monitor '{0}' does not have an enable ('en') parameter.".format("tb.$m.get_id()"))
-        #end for
-    qapp.exec_()
     #elif $generate_options == 'no_gui'
     tb = top_block_cls($(', '.join($params_eq_list)))
         #set $run_options = $flow_graph.get_option('run_options')
