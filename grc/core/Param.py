--- conflicted
+++ resolved
@@ -29,14 +29,7 @@
 from .Element import Element, nop_write
 
 # Blacklist certain ids, its not complete, but should help
-<<<<<<< HEAD
-ID_BLACKLIST = ['self', 'options', 'gr', 'blks2', 'math', 'firdes'] + dir(builtins)
-=======
-import __builtin__
-
-
-ID_BLACKLIST = ['self', 'options', 'gr', 'math', 'firdes'] + dir(__builtin__)
->>>>>>> 1d50d70f
+ID_BLACKLIST = ['self', 'options', 'gr', 'math', 'firdes'] + dir(builtins)
 try:
     from gnuradio import gr
     ID_BLACKLIST.extend(attr for attr in dir(gr.top_block()) if not attr.startswith('_'))
