"""
Copyright 2008-2015 Free Software Foundation, Inc.
This file is part of GNU Radio

GNU Radio Companion is free software; you can redistribute it and/or
modify it under the terms of the GNU General Public License
as published by the Free Software Foundation; either version 2
of the License, or (at your option) any later version.

GNU Radio Companion is distributed in the hope that it will be useful,
but WITHOUT ANY WARRANTY; without even the implied warranty of
MERCHANTABILITY or FITNESS FOR A PARTICULAR PURPOSE.  See the
GNU General Public License for more details.

You should have received a copy of the GNU General Public License
along with this program; if not, write to the Free Software
Foundation, Inc., 51 Franklin Street, Fifth Floor, Boston, MA  02110-1301, USA
"""

import ast
import weakref
import re

from . import Constants
from .Constants import VECTOR_TYPES, COMPLEX_TYPES, REAL_TYPES, INT_TYPES
from .Element import Element
from .utils import odict

# Blacklist certain ids, its not complete, but should help
import __builtin__


ID_BLACKLIST = ['self', 'options', 'gr', 'math', 'firdes'] + dir(__builtin__)
try:
    from gnuradio import gr
    ID_BLACKLIST.extend(attr for attr in dir(gr.top_block()) if not attr.startswith('_'))
except ImportError:
    pass

_check_id_matcher = re.compile('^[a-z|A-Z]\w*$')
_show_id_matcher = re.compile('^(variable\w*|parameter|options|notebook)$')


def _get_keys(lst):
    return [elem.get_key() for elem in lst]


def _get_elem(lst, key):
    try:
        return lst[_get_keys(lst).index(key)]
    except ValueError:
        raise ValueError('Key "{}" not found in {}.'.format(key, _get_keys(lst)))


def num_to_str(num):
    """ Display logic for numbers """
    def eng_notation(value, fmt='g'):
        """Convert a number to a string in engineering notation.  E.g., 5e-9 -> 5n"""
        template = '{:' + fmt + '}{}'
        magnitude = abs(value)
        for exp, symbol in zip(range(9, -15-1, -3), 'GMk munpf'):
            factor = 10 ** exp
            if magnitude >= factor:
                return template.format(value / factor, symbol.strip())
        return template.format(value, '')

    if isinstance(num, COMPLEX_TYPES):
        num = complex(num)  # Cast to python complex
        if num == 0:
            return '0'
        output = eng_notation(num.real) if num.real else ''
        output += eng_notation(num.imag, '+g' if output else 'g') + 'j' if num.imag else ''
        return output
    else:
        return str(num)


class Option(Element):

    def __init__(self, param, n):
        Element.__init__(self, param)
        self._name = n.find('name')
        self._key = n.find('key')
        self._opts = dict()
        opts = n.findall('opt')
        # Test against opts when non enum
        if not self.get_parent().is_enum() and opts:
            raise Exception('Options for non-enum types cannot have sub-options')
        # Extract opts
        for opt in opts:
            # Separate the key:value
            try:
                key, value = opt.split(':')
            except:
                raise Exception('Error separating "{}" into key:value'.format(opt))
            # Test against repeated keys
            if key in self._opts:
                raise Exception('Key "{}" already exists in option'.format(key))
            # Store the option
            self._opts[key] = value

    def __str__(self):
        return 'Option {}({})'.format(self.get_name(), self.get_key())

    def get_name(self):
        return self._name

    def get_key(self):
        return self._key

    ##############################################
    # Access Opts
    ##############################################
    def get_opt_keys(self):
        return self._opts.keys()

    def get_opt(self, key):
        return self._opts[key]

    def get_opts(self):
        return self._opts.values()


class TemplateArg(object):
    """
    A cheetah template argument created from a param.
    The str of this class evaluates to the param's to code method.
    The use of this class as a dictionary (enum only) will reveal the enum opts.
    The __call__ or () method can return the param evaluated to a raw python data type.
    """

    def __init__(self, param):
        self._param = weakref.proxy(param)

    def __getitem__(self, item):
        return str(self._param.get_opt(item)) if self._param.is_enum() else NotImplemented

    def __str__(self):
        return str(self._param.to_code())

    def __call__(self):
        return self._param.get_evaluated()


class Param(Element):

    is_param = True

    def __init__(self, block, n):
        """
        Make a new param from nested data.

        Args:
            block: the parent element
            n: the nested odict
        """
        # If the base key is a valid param key, copy its data and overlay this params data
        base_key = n.find('base_key')
        if base_key and base_key in block.get_param_keys():
            n_expanded = block.get_param(base_key)._n.copy()
            n_expanded.update(n)
            n = n_expanded
        # Save odict in case this param will be base for another
        self._n = n
        # Parse the data
        self._name = n.find('name')
        self._key = n.find('key')
        value = n.find('value') or ''
        self._type = n.find('type') or 'raw'
        self._hide = n.find('hide') or ''
        self._tab_label = n.find('tab') or block.get_param_tab_labels()[0]
        if self._tab_label not in block.get_param_tab_labels():
            block.get_param_tab_labels().append(self._tab_label)
        # Build the param
        Element.__init__(self, block)
        # Create the Option objects from the n data
        self._options = list()
        self._evaluated = None
        for option in map(lambda o: Option(param=self, n=o), n.findall('option')):
            key = option.get_key()
            # Test against repeated keys
            if key in self.get_option_keys():
                raise Exception('Key "{}" already exists in options'.format(key))
            # Store the option
            self.get_options().append(option)
        # Test the enum options
        if self.is_enum():
            # Test against options with identical keys
            if len(set(self.get_option_keys())) != len(self.get_options()):
                raise Exception('Options keys "{}" are not unique.'.format(self.get_option_keys()))
            # Test against inconsistent keys in options
            opt_keys = self.get_options()[0].get_opt_keys()
            for option in self.get_options():
                if set(opt_keys) != set(option.get_opt_keys()):
                    raise Exception('Opt keys "{}" are not identical across all options.'.format(opt_keys))
            # If a value is specified, it must be in the options keys
            if value or value in self.get_option_keys():
                self._value = value
            else:
                self._value = self.get_option_keys()[0]
            if self.get_value() not in self.get_option_keys():
                raise Exception('The value "{}" is not in the possible values of "{}".'.format(self.get_value(), self.get_option_keys()))
        else:
            self._value = value or ''
        self._default = value
        self._init = False
        self._hostage_cells = list()
        self.template_arg = TemplateArg(self)

    def get_types(self):
        return (
            'raw', 'enum',
            'complex', 'real', 'float', 'int',
            'complex_vector', 'real_vector', 'float_vector', 'int_vector',
            'hex', 'string', 'bool',
            'file_open', 'file_save', '_multiline', '_multiline_python_external',
            'id', 'stream_id',
            'gui_hint',
            'import',
        )

    def __repr__(self):
        """
        Get the repr (nice string format) for this param.

        Returns:
            the string representation
        """
        ##################################################
        # Truncate helper method
        ##################################################
        def _truncate(string, style=0):
            max_len = max(27 - len(self.get_name()), 3)
            if len(string) > max_len:
                if style < 0:  # Front truncate
                    string = '...' + string[3-max_len:]
                elif style == 0:  # Center truncate
                    string = string[:max_len/2 - 3] + '...' + string[-max_len/2:]
                elif style > 0:  # Rear truncate
                    string = string[:max_len-3] + '...'
            return string

        ##################################################
        # Simple conditions
        ##################################################
        if not self.is_valid():
            return _truncate(self.get_value())
        if self.get_value() in self.get_option_keys():
            return self.get_option(self.get_value()).get_name()

        ##################################################
        # Split up formatting by type
        ##################################################
        # Default center truncate
        truncate = 0
        e = self.get_evaluated()
        t = self.get_type()
        if isinstance(e, bool):
            return str(e)
        elif isinstance(e, COMPLEX_TYPES):
            dt_str = num_to_str(e)
        elif isinstance(e, VECTOR_TYPES):
            # Vector types
            if len(e) > 8:
                # Large vectors use code
                dt_str = self.get_value()
                truncate = 1
            else:
                # Small vectors use eval
                dt_str = ', '.join(map(num_to_str, e))
        elif t in ('file_open', 'file_save'):
            dt_str = self.get_value()
            truncate = -1
        else:
            # Other types
            dt_str = str(e)

        # Done
        return _truncate(dt_str, truncate)

    def __repr2__(self):
        """
        Get the repr (nice string format) for this param.

        Returns:
            the string representation
        """
        if self.is_enum():
            return self.get_option(self.get_value()).get_name()
        return self.get_value()

    def __str__(self):
        return 'Param - {}({})'.format(self.get_name(), self.get_key())

    def get_color(self):
        """
        Get the color that represents this param's type.

        Returns:
            a hex color code.
        """
        try:
            return {
                # Number types
                'complex': Constants.COMPLEX_COLOR_SPEC,
                'real': Constants.FLOAT_COLOR_SPEC,
                'float': Constants.FLOAT_COLOR_SPEC,
                'int': Constants.INT_COLOR_SPEC,
                # Vector types
                'complex_vector': Constants.COMPLEX_VECTOR_COLOR_SPEC,
                'real_vector': Constants.FLOAT_VECTOR_COLOR_SPEC,
                'float_vector': Constants.FLOAT_VECTOR_COLOR_SPEC,
                'int_vector': Constants.INT_VECTOR_COLOR_SPEC,
                # Special
                'bool': Constants.INT_COLOR_SPEC,
                'hex': Constants.INT_COLOR_SPEC,
                'string': Constants.BYTE_VECTOR_COLOR_SPEC,
                'id': Constants.ID_COLOR_SPEC,
                'stream_id': Constants.ID_COLOR_SPEC,
                'raw': Constants.WILDCARD_COLOR_SPEC,
            }[self.get_type()]
        except:
            return '#FFFFFF'

    def get_hide(self):
        """
        Get the hide value from the base class.
        Hide the ID parameter for most blocks. Exceptions below.
        If the parameter controls a port type, vlen, or nports, return part.
        If the parameter is an empty grid position, return part.
        These parameters are redundant to display in the flow graph view.

        Returns:
            hide the hide property string
        """
        hide = self.get_parent().resolve_dependencies(self._hide).strip()
        if hide:
            return hide
        # Hide ID in non variable blocks
        if self.get_key() == 'id' and not _show_id_matcher.match(self.get_parent().get_key()):
            return 'part'
        # Hide port controllers for type and nports
        if self.get_key() in ' '.join(map(lambda p: ' '.join([p._type, p._nports]),
                                          self.get_parent().get_ports())):
            return 'part'
        # Hide port controllers for vlen, when == 1
        if self.get_key() in ' '.join(map(
            lambda p: p._vlen, self.get_parent().get_ports())
        ):
            try:
                if int(self.get_evaluated()) == 1:
                    return 'part'
            except:
                pass
        return hide

    def validate(self):
        """
        Validate the param.
        The value must be evaluated and type must a possible type.
        """
        Element.validate(self)
        if self.get_type() not in self.get_types():
            self.add_error_message('Type "{}" is not a possible type.'.format(self.get_type()))

        self._evaluated = None
        try:
            self._evaluated = self.evaluate()
        except Exception, e:
            self.add_error_message(str(e))

    def get_evaluated(self):
        return self._evaluated

    def evaluate(self):
        """
        Evaluate the value.

        Returns:
            evaluated type
        """
        self._init = True
        self._lisitify_flag = False
        self._stringify_flag = False
        self._hostage_cells = list()
        t = self.get_type()
        v = self.get_value()

        #########################
        # Enum Type
        #########################
        if self.is_enum():
            return v

        #########################
        # Numeric Types
        #########################
        elif t in ('raw', 'complex', 'real', 'float', 'int', 'hex', 'bool'):
            # Raise exception if python cannot evaluate this value
            try:
                e = self.get_parent().get_parent().evaluate(v)
            except Exception, e:
                raise Exception('Value "{}" cannot be evaluated:\n{}'.format(v, e))
            # Raise an exception if the data is invalid
            if t == 'raw':
                return e
            elif t == 'complex':
                if not isinstance(e, COMPLEX_TYPES):
                    raise Exception('Expression "{}" is invalid for type complex.'.format(str(e)))
                return e
            elif t == 'real' or t == 'float':
                if not isinstance(e, REAL_TYPES):
                    raise Exception('Expression "{}" is invalid for type float.'.format(str(e)))
                return e
            elif t == 'int':
                if not isinstance(e, INT_TYPES):
                    raise Exception('Expression "{}" is invalid for type integer.'.format(str(e)))
                return e
            elif t == 'hex':
                return hex(e)
            elif t == 'bool':
                if not isinstance(e, bool):
                    raise Exception('Expression "{}" is invalid for type bool.'.format(str(e)))
                return e
            else:
                raise TypeError('Type "{}" not handled'.format(t))
        #########################
        # Numeric Vector Types
        #########################
        elif t in ('complex_vector', 'real_vector', 'float_vector', 'int_vector'):
            if not v:
                # Turn a blank string into an empty list, so it will eval
                v = '()'
            # Raise exception if python cannot evaluate this value
            try:
                e = self.get_parent().get_parent().evaluate(v)
            except Exception, e:
                raise Exception('Value "{}" cannot be evaluated:\n{}'.format(v, e))
            # Raise an exception if the data is invalid
            if t == 'complex_vector':
                if not isinstance(e, VECTOR_TYPES):
                    self._lisitify_flag = True
                    e = [e]
                if not all([isinstance(ei, COMPLEX_TYPES) for ei in e]):
                    raise Exception('Expression "{}" is invalid for type complex vector.'.format(str(e)))
                return e
            elif t == 'real_vector' or t == 'float_vector':
                if not isinstance(e, VECTOR_TYPES):
                    self._lisitify_flag = True
                    e = [e]
                if not all([isinstance(ei, REAL_TYPES) for ei in e]):
                    raise Exception('Expression "{}" is invalid for type float vector.'.format(str(e)))
                return e
            elif t == 'int_vector':
                if not isinstance(e, VECTOR_TYPES):
                    self._lisitify_flag = True
                    e = [e]
                if not all([isinstance(ei, INT_TYPES) for ei in e]):
                    raise Exception('Expression "{}" is invalid for type integer vector.'.format(str(e)))
                return e
        #########################
        # String Types
        #########################
        elif t in ('string', 'file_open', 'file_save', '_multiline', '_multiline_python_external'):
            # Do not check if file/directory exists, that is a runtime issue
            try:
                e = self.get_parent().get_parent().evaluate(v)
                if not isinstance(e, str):
                    raise Exception()
            except:
                self._stringify_flag = True
                e = str(v)
            if t == '_multiline_python_external':
                ast.parse(e)  # Raises SyntaxError
            return e
        #########################
        # Unique ID Type
        #########################
        elif t == 'id':
            # Can python use this as a variable?
            if not _check_id_matcher.match(v):
<<<<<<< HEAD
                raise Exception('ID "{}" must begin with a letter and may contain letters, numbers, and underscores.'.format(v))
            ids = [param.get_value() for param in self.get_all_params(t)]

            # Id should only appear once, or zero times if block is disabled
            if ids.count(v) > 1:
                raise Exception('ID "{}" is not unique.'.format(v))
            if v in ID_BLACKLIST:
                raise Exception('ID "{}" is blacklisted.'.format(v))
=======
                raise Exception('ID "{0}" must begin with a letter and may contain letters, numbers, and underscores.'.format(v))
            ids = [param.get_value() for param in self.get_all_params(t, 'id')]

            if v in ID_BLACKLIST:
                raise Exception('ID "{0}" is blacklisted.'.format(v))

            if self._key == 'id':
                # Id should only appear once, or zero times if block is disabled
                if ids.count(v) > 1:
                    raise Exception('ID "{0}" is not unique.'.format(v))
            else:
                # Id should exist to be a reference
                if ids.count(v) < 1:
                    raise Exception('ID "{0}" does not exist.'.format(v))

>>>>>>> 80f1bc78
            return v

        #########################
        # Stream ID Type
        #########################
        elif t == 'stream_id':
            # Get a list of all stream ids used in the virtual sinks
            ids = [param.get_value() for param in filter(
                lambda p: p.get_parent().is_virtual_sink(),
                self.get_all_params(t),
            )]
            # Check that the virtual sink's stream id is unique
            if self.get_parent().is_virtual_sink():
                # Id should only appear once, or zero times if block is disabled
                if ids.count(v) > 1:
                    raise Exception('Stream ID "{}" is not unique.'.format(v))
            # Check that the virtual source's steam id is found
            if self.get_parent().is_virtual_source():
                if v not in ids:
                    raise Exception('Stream ID "{}" is not found.'.format(v))
            return v

        #########################
        # GUI Position/Hint
        #########################
        elif t == 'gui_hint':
            if ':' in v:
                tab, pos = v.split(':')
            elif '@' in v:
                tab, pos = v, ''
            else:
                tab, pos = '', v

            if '@' in tab:
                tab, index = tab.split('@')
            else:
                index = '?'

            # TODO: Problem with this code. Produces bad tabs
            widget_str = ({
                (True, True): 'self.%(tab)s_grid_layout_%(index)s.addWidget(%(widget)s, %(pos)s)',
                (True, False): 'self.%(tab)s_layout_%(index)s.addWidget(%(widget)s)',
                (False, True): 'self.top_grid_layout.addWidget(%(widget)s, %(pos)s)',
                (False, False): 'self.top_layout.addWidget(%(widget)s)',
            }[bool(tab), bool(pos)]) % {'tab': tab, 'index': index, 'widget': '%s', 'pos': pos}

            # FIXME: Move replace(...) into the make template of the qtgui blocks
            # Return a string here
            class GuiHint(object):
                def __init__(self, ws):
                    self._ws = ws

                def __call__(self, w):
                    return (self._ws.replace('addWidget', 'addLayout') if 'layout' in w else self._ws) % w

                def __str__(self):
                    return self._ws
            return GuiHint(widget_str)
        #########################
        # Import Type
        #########################
        elif t == 'import':
            # New namespace
            n = dict()
            try:
                exec v in n
            except ImportError:
                raise Exception('Import "{}" failed.'.format(v))
            except Exception:
                raise Exception('Bad import syntax: "{}".'.format(v))
            return filter(lambda k: str(k) != '__builtins__', n.keys())

        #########################
        else:
            raise TypeError('Type "{}" not handled'.format(t))

    def to_code(self):
        """
        Convert the value to code.
        For string and list types, check the init flag, call evaluate().
        This ensures that evaluate() was called to set the xxxify_flags.

        Returns:
            a string representing the code
        """
        v = self.get_value()
        t = self.get_type()
        # String types
        if t in ('string', 'file_open', 'file_save', '_multiline', '_multiline_python_external'):
            if not self._init:
                self.evaluate()
            return repr(v) if self._stringify_flag else v

        # Vector types
        elif t in ('complex_vector', 'real_vector', 'float_vector', 'int_vector'):
            if not self._init:
                self.evaluate()
            if self._lisitify_flag:
                return '(%s, )' % v
            else:
                return '(%s)' % v
        else:
            return v

    def get_all_params(self, type, key=None):
        """
        Get all the params from the flowgraph that have the given type and
        optionally a given key

        Args:
            type: the specified type
            key: the key to match against

        Returns:
            a list of params
        """
        return sum([filter(lambda p: ((p.get_type() == type) and ((key is None) or (p.get_key() == key))), block.get_params()) for block in self.get_parent().get_parent().get_enabled_blocks()], [])

    def is_enum(self):
        return self._type == 'enum'

    def get_value(self):
        value = self._value
        if self.is_enum() and value not in self.get_option_keys():
            value = self.get_option_keys()[0]
            self.set_value(value)
        return value

    def set_value(self, value):
        # Must be a string
        self._value = str(value)

    def set_default(self, value):
        if self._default == self._value:
            self.set_value(value)
        self._default = str(value)

    def get_type(self):
        return self.get_parent().resolve_dependencies(self._type)

    def get_tab_label(self):
        return self._tab_label

    def get_name(self):
        return self.get_parent().resolve_dependencies(self._name).strip()

    def get_key(self):
        return self._key

    ##############################################
    # Access Options
    ##############################################
    def get_option_keys(self):
        return _get_keys(self.get_options())

    def get_option(self, key):
        return _get_elem(self.get_options(), key)

    def get_options(self):
        return self._options

    ##############################################
    # Access Opts
    ##############################################
    def get_opt_keys(self):
        return self.get_option(self.get_value()).get_opt_keys()

    def get_opt(self, key):
        return self.get_option(self.get_value()).get_opt(key)

    def get_opts(self):
        return self.get_option(self.get_value()).get_opts()

    ##############################################
    # Import/Export Methods
    ##############################################
    def export_data(self):
        """
        Export this param's key/value.

        Returns:
            a nested data odict
        """
        n = odict()
        n['key'] = self.get_key()
        n['value'] = self.get_value()
        return n<|MERGE_RESOLUTION|>--- conflicted
+++ resolved
@@ -479,32 +479,21 @@
         elif t == 'id':
             # Can python use this as a variable?
             if not _check_id_matcher.match(v):
-<<<<<<< HEAD
                 raise Exception('ID "{}" must begin with a letter and may contain letters, numbers, and underscores.'.format(v))
-            ids = [param.get_value() for param in self.get_all_params(t)]
-
-            # Id should only appear once, or zero times if block is disabled
-            if ids.count(v) > 1:
-                raise Exception('ID "{}" is not unique.'.format(v))
+            ids = [param.get_value() for param in self.get_all_params(t, 'id')]
+
             if v in ID_BLACKLIST:
                 raise Exception('ID "{}" is blacklisted.'.format(v))
-=======
-                raise Exception('ID "{0}" must begin with a letter and may contain letters, numbers, and underscores.'.format(v))
-            ids = [param.get_value() for param in self.get_all_params(t, 'id')]
-
-            if v in ID_BLACKLIST:
-                raise Exception('ID "{0}" is blacklisted.'.format(v))
 
             if self._key == 'id':
                 # Id should only appear once, or zero times if block is disabled
                 if ids.count(v) > 1:
-                    raise Exception('ID "{0}" is not unique.'.format(v))
+                    raise Exception('ID "{}" is not unique.'.format(v))
             else:
                 # Id should exist to be a reference
                 if ids.count(v) < 1:
-                    raise Exception('ID "{0}" does not exist.'.format(v))
-
->>>>>>> 80f1bc78
+                    raise Exception('ID "{}" does not exist.'.format(v))
+
             return v
 
         #########################
