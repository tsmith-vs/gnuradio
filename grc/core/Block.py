"""
Copyright 2008-2015 Free Software Foundation, Inc.
This file is part of GNU Radio

GNU Radio Companion is free software; you can redistribute it and/or
modify it under the terms of the GNU General Public License
as published by the Free Software Foundation; either version 2
of the License, or (at your option) any later version.

GNU Radio Companion is distributed in the hope that it will be useful,
but WITHOUT ANY WARRANTY; without even the implied warranty of
MERCHANTABILITY or FITNESS FOR A PARTICULAR PURPOSE.  See the
GNU General Public License for more details.

You should have received a copy of the GNU General Public License
along with this program; if not, write to the Free Software
Foundation, Inc., 51 Franklin Street, Fifth Floor, Boston, MA  02110-1301, USA
"""

from __future__ import absolute_import

import collections
import itertools
import ast

import six
from six.moves import map, range

from Cheetah.Template import Template

from . import utils

from . Constants import (
    BLOCK_FLAG_NEED_QT_GUI,
    ADVANCED_PARAM_TAB,
    BLOCK_FLAG_THROTTLE, BLOCK_FLAG_DISABLE_BYPASS,
    BLOCK_FLAG_DEPRECATED,
)
from . Element import Element, lazy_property


def _get_elem(iterable, key):
    items = list(iterable)
    for item in items:
        if item.key == key:
            return item
    return ValueError('Key "{}" not found in {}.'.format(key, items))


class Block(Element):

    is_block = True

    STATE_LABELS = ['disabled', 'enabled', 'bypassed']

    def __init__(self, parent, key, name, **n):
        """Make a new block from nested data."""
        super(Block, self).__init__(parent)

        self.key = key
        self.name = name
        self.category = [cat.strip() for cat in n.get('category', '').split('/') if cat.strip()]
        self.flags = n.get('flags', '')
        self._doc = n.get('doc', '').strip('\n').replace('\\\n', '')

        # Backwards compatibility
        if n.get('throttle') and BLOCK_FLAG_THROTTLE not in self.flags:
            self.flags += BLOCK_FLAG_THROTTLE

        self._imports = [i.strip() for i in n.get('import', [])]
        self._make = n.get('make')
        self._var_make = n.get('var_make')
        self._var_value = n.get('var_value', '$value')
        self._checks = n.get('check', [])
        self._callbacks = n.get('callback', [])

        self._grc_source = n.get('grc_source', '')
        self.block_wrapper_path = n.get('block_wrapper_path')

        # Virtual source/sink and pad source/sink blocks are
        # indistinguishable from normal GR blocks. Make explicit
        # checks for them here since they have no work function or
        # buffers to manage.
        self.is_virtual_or_pad = self.key in (
            "virtual_source", "virtual_sink", "pad_source", "pad_sink")
        self.is_variable = self.key.startswith('variable')
        self.is_import = (self.key == 'import')

        # Disable blocks that are virtual/pads or variables
        if self.is_virtual_or_pad or self.is_variable:
            self.flags += BLOCK_FLAG_DISABLE_BYPASS

        params_n = n.get('param', [])
        sources_n = n.get('source', [])
        sinks_n = n.get('sink', [])

        # Get list of param tabs
        self.params = collections.OrderedDict()
        self._init_params(
            params_n=params_n,
            has_sinks=len(sinks_n),
            has_sources=len(sources_n)
        )

        self.sources = self._init_ports(sources_n, direction='source')
        self.sinks = self._init_ports(sinks_n, direction='sink')
        self.active_sources = []  # on rewrite
        self.active_sinks = []  # on rewrite

        self.states = {'_enabled': True}

        self._init_bus_ports(n)

    def _init_params(self, params_n, has_sources, has_sinks):
        param_factory = self.parent_platform.get_new_param

        def add_param(key, **kwargs):
            self.params[key] = param_factory(self, key=key, **kwargs)

        add_param(key='id', name='ID', type='id')

        if not (self.is_virtual_or_pad or self.is_variable or self.key == 'options'):
            add_param(key='alias', name='Block Alias', type='string',
                      hide='part', tab=ADVANCED_PARAM_TAB)

        if not self.is_virtual_or_pad and (has_sources or has_sinks):
            add_param(key='affinity', name='Core Affinity', type='int_vector',
                      hide='part', tab=ADVANCED_PARAM_TAB)

        if not self.is_virtual_or_pad and has_sources:
            add_param(key='minoutbuf', name='Min Output Buffer', type='int',
                      hide='part', value='0', tab=ADVANCED_PARAM_TAB)
            add_param(key='maxoutbuf', name='Max Output Buffer', type='int',
                      hide='part', value='0', tab=ADVANCED_PARAM_TAB)

        base_params_n = {n['key']: n for n in params_n}
        for param_n in params_n:
            key = param_n['key']
            if key in self.params:
                raise Exception('Key "{}" already exists in params'.format(key))

            extended_param_n = base_params_n.get(param_n.pop('base_key', None), {})
            extended_param_n.update(param_n)
            self.params[key] = param_factory(self, **extended_param_n)

        add_param(key='comment', name='Comment', type='_multiline', hide='part',
                  value='', tab=ADVANCED_PARAM_TAB)

    def _init_ports(self, ports_n, direction):
        port_factory = self.parent_platform.get_new_port
        ports = []
        port_keys = set()
        stream_port_keys = itertools.count()
        for i, port_n in enumerate(ports_n):
            port_n.setdefault('key', str(next(stream_port_keys)))
            port = port_factory(parent=self, direction=direction, **port_n)
            key = port.key
            if key in port_keys:
                raise Exception('Key "{}" already exists in {}'.format(key, direction))
            port_keys.add(key)
            ports.append(port)
        return ports

    ##############################################
    # validation and rewrite
    ##############################################
    def rewrite(self):
        """
        Add and remove ports to adjust for the nports.
        """
        Element.rewrite(self)

        def rekey(ports):
            """Renumber non-message/message ports"""
            domain_specific_port_index = collections.defaultdict(int)
            for port in [p for p in ports if p.key.isdigit()]:
                domain = port.domain
                port.key = str(domain_specific_port_index[domain])
                domain_specific_port_index[domain] += 1

        # Adjust nports
        for ports in (self.sources, self.sinks):
            self._rewrite_nports(ports)
            self.back_ofthe_bus(ports)
            rekey(ports)

        self._rewrite_bus_ports()

        # disconnect hidden ports
        for port in itertools.chain(self.sources, self.sinks):
            if port.get_hide():
                for connection in port.get_connections():
                    self.parent_flowgraph.remove_element(connection)


        self.active_sources = [p for p in self.get_sources_gui() if not p.get_hide()]
        self.active_sinks = [p for p in self.get_sinks_gui() if not p.get_hide()]

    def _rewrite_nports(self, ports):
        for port in ports:
            if port.is_clone:  # Not a master port and no left-over clones
                continue
            nports = port.get_nports() or 1
            for clone in port.clones[nports-1:]:
                # Remove excess connections
                for connection in clone.get_connections():
                    self.parent_flowgraph.remove_element(connection)
                port.remove_clone(clone)
                ports.remove(clone)
            # Add more cloned ports
            for j in range(1 + len(port.clones), nports):
                clone = port.add_clone()
                ports.insert(ports.index(port) + j, clone)

    def validate(self):
        """
        Validate this block.
        Call the base class validate.
        Evaluate the checks: each check must evaluate to True.
        """
        Element.validate(self)
        self._run_checks()
        self._validate_generate_mode_compat()
        self._validate_var_value()

    def _run_checks(self):
        """Evaluate the checks"""
        for check in self._checks:
            check_res = self.resolve_dependencies(check)
            try:
                if not self.parent.evaluate(check_res):
                    self.add_error_message('Check "{}" failed.'.format(check))
            except:
                self.add_error_message('Check "{}" did not evaluate.'.format(check))

    def _validate_generate_mode_compat(self):
        """check if this is a GUI block and matches the selected generate option"""
        current_generate_option = self.parent.get_option('generate_options')

        def check_generate_mode(label, flag, valid_options):
            block_requires_mode = (
                flag in self.flags or self.name.upper().startswith(label)
            )
            if block_requires_mode and current_generate_option not in valid_options:
                self.add_error_message("Can't generate this block in mode: {} ".format(
                                       repr(current_generate_option)))

        check_generate_mode('QT GUI', BLOCK_FLAG_NEED_QT_GUI, ('qt_gui', 'hb_qt_gui'))

    def _validate_var_value(self):
        """or variables check the value (only if var_value is used)"""
        if self.is_variable and self._var_value != '$value':
            value = self._var_value
            try:
                value = self.get_var_value()
                self.parent.evaluate(value)
            except Exception as err:
                self.add_error_message('Value "{}" cannot be evaluated:\n{}'.format(value, err))

    ##############################################
    # props
    ##############################################

    @lazy_property
    def is_throtteling(self):
        return BLOCK_FLAG_THROTTLE in self.flags

    @lazy_property
    def is_deprecated(self):
        return BLOCK_FLAG_DEPRECATED in self.flags

    @property
    def documentation(self):
        documentation = self.parent_platform.block_docstrings.get(self.key, {})
        from_xml = self._doc.strip()
        if from_xml:
            documentation[''] = from_xml
        return documentation

    @property
    def comment(self):
        return self.params['comment'].get_value()

    @property
    def state(self):
        """Gets the block's current state."""
        try:
            return self.STATE_LABELS[int(self.states['_enabled'])]
        except ValueError:
            return 'enabled'

    @state.setter
    def state(self, value):
        """Sets the state for the block."""
        try:
            encoded = self.STATE_LABELS.index(value)
        except ValueError:
            encoded = 1
        self.states['_enabled'] = encoded

    # Enable/Disable Aliases
    @property
    def enabled(self):
        """Get the enabled state of the block"""
        return self.state != 'disabled'

    ##############################################
    # Getters (old)
    ##############################################

    def get_imports(self, raw=False):
        """
        Resolve all import statements.
        Split each import statement at newlines.
        Combine all import statements into a list.
        Filter empty imports.

        Returns:
            a list of import statements
        """
        if raw:
            return self._imports
        return [i for i in sum((self.resolve_dependencies(i).split('\n')
                                for i in self._imports), []) if i]

    def get_make(self, raw=False):
        if raw:
            return self._make
        return self.resolve_dependencies(self._make)

    def get_var_make(self):
        return self.resolve_dependencies(self._var_make)

    def get_var_value(self):
        return self.resolve_dependencies(self._var_value)

    def get_callbacks(self):
        """
        Get a list of function callbacks for this block.

        Returns:
            a list of strings
        """
        def make_callback(callback):
            callback = self.resolve_dependencies(callback)
            if 'self.' in callback:
                return callback
            return 'self.{}.{}'.format(self.get_id(), callback)
        return [make_callback(c) for c in self._callbacks]

    def is_virtual_sink(self):
        return self.key == 'virtual_sink'

    def is_virtual_source(self):
<<<<<<< HEAD
        return self.key == 'virtual_source'
=======
        return self.get_key() == 'virtual_source'

    ###########################################################################
    # Custom rewrite functions
    ###########################################################################

    def rewrite_epy_block(self):
        flowgraph = self.get_parent()
        platform = flowgraph.get_parent()
        param_blk = self.get_param('_io_cache')
        param_src = self.get_param('_source_code')

        src = param_src.get_value()
        src_hash = hash((self.get_id(), src))
        if src_hash == self._epy_source_hash:
            return

        try:
            blk_io = epy_block_io.extract(src)

        except Exception as e:
            self._epy_reload_error = ValueError(str(e))
            try:  # Load last working block io
                blk_io_args = eval(param_blk.get_value())
                if len(blk_io_args) == 6:
                    blk_io_args += ([],)  # add empty callbacks
                blk_io = epy_block_io.BlockIO(*blk_io_args)
            except Exception:
                return
        else:
            self._epy_reload_error = None  # Clear previous errors
            param_blk.set_value(repr(tuple(blk_io)))

        # print "Rewriting embedded python block {!r}".format(self.get_id())

        self._epy_source_hash = src_hash
        self._name = blk_io.name or blk_io.cls
        self._doc = blk_io.doc
        self._imports[0] = 'import ' + self.get_id()
        self._make = '{0}.{1}({2})'.format(self.get_id(), blk_io.cls, ', '.join(
            '{0}=${{ {0} }}'.format(key) for key, _ in blk_io.params))
        self._callbacks = ['{0} = ${{ {0} }}'.format(attr) for attr in blk_io.callbacks]

        params = {}
        for param in list(self._params):
            if hasattr(param, '__epy_param__'):
                params[param.get_key()] = param
                self._params.remove(param)

        for key, value in blk_io.params:
            try:
                param = params[key]
                param.set_default(value)
            except KeyError:  # need to make a new param
                name = key.replace('_', ' ').title()
                n = odict(dict(name=name, key=key, type='raw', value=value))
                param = platform.Param(block=self, n=n)
                setattr(param, '__epy_param__', True)
            self._params.append(param)

        def update_ports(label, ports, port_specs, direction):
            ports_to_remove = list(ports)
            iter_ports = iter(ports)
            ports_new = []
            port_current = next(iter_ports, None)
            for key, port_type, vlen in port_specs:
                reuse_port = (
                    port_current is not None and
                    port_current.get_type() == port_type and
                    port_current.get_vlen() == vlen and
                    (key.isdigit() or port_current.get_key() == key)
                )
                if reuse_port:
                    ports_to_remove.remove(port_current)
                    port, port_current = port_current, next(iter_ports, None)
                else:
                    n = odict(dict(name=label + str(key), type=port_type, key=key))
                    if port_type == 'message':
                        n['name'] = key
                        n['optional'] = '1'
                    if vlen > 1:
                        n['vlen'] = str(vlen)
                    port = platform.Port(block=self, n=n, dir=direction)
                ports_new.append(port)
            # replace old port list with new one
            del ports[:]
            ports.extend(ports_new)
            # remove excess port connections
            for port in ports_to_remove:
                for connection in port.get_connections():
                    flowgraph.remove_element(connection)

        update_ports('in', self.get_sinks(), blk_io.sinks, 'sink')
        update_ports('out', self.get_sources(), blk_io.sources, 'source')
        self.rewrite()

    def back_ofthe_bus(self, portlist):
        portlist.sort(key=lambda p: p._type == 'bus')

    def filter_bus_port(self, ports):
        buslist = [p for p in ports if p._type == 'bus']
        return buslist or ports

    # Main functions to get and set the block state
    # Also kept get_enabled and set_enabled to keep compatibility
    def get_state(self):
        """
        Gets the block's current state.

        Returns:
            ENABLED - 0
            BYPASSED - 1
            DISABLED - 2
        """
        try:
            return int(eval(self.get_param('_enabled').get_value()))
        except:
            return BLOCK_ENABLED

    def set_state(self, state):
        """
        Sets the state for the block.

        Args:
            ENABLED - 0
            BYPASSED - 1
            DISABLED - 2
        """
        if state in [BLOCK_ENABLED, BLOCK_BYPASSED, BLOCK_DISABLED]:
            self.get_param('_enabled').set_value(str(state))
        else:
            self.get_param('_enabled').set_value(str(BLOCK_ENABLED))

    # Enable/Disable Aliases
    def get_enabled(self):
        """
        Get the enabled state of the block.

        Returns:
            true for enabled
        """
        return not (self.get_state() == BLOCK_DISABLED)

    def set_enabled(self, enabled):
        """
        Set the enabled state of the block.

        Args:
            enabled: true for enabled

        Returns:
            True if block changed state
        """
        old_state = self.get_state()
        new_state = BLOCK_ENABLED if enabled else BLOCK_DISABLED
        self.set_state(new_state)
        return old_state != new_state
>>>>>>> 8d80d0ad

    # Block bypassing
    def get_bypassed(self):
        """
        Check if the block is bypassed
        """
        return self.state == 'bypassed'

    def set_bypassed(self):
        """
        Bypass the block

        Returns:
            True if block chagnes state
        """
        if self.state != 'bypassed' and self.can_bypass():
            self.state = 'bypassed'
            return True
        return False

    def can_bypass(self):
        """ Check the number of sinks and sources and see if this block can be bypassed """
        # Check to make sure this is a single path block
        # Could possibly support 1 to many blocks
        if len(self.sources) != 1 or len(self.sinks) != 1:
            return False
        if not (self.sources[0].get_type() == self.sinks[0].get_type()):
            return False
        if BLOCK_FLAG_DISABLE_BYPASS in self.flags:
            return False
        return True

    def __str__(self):
        return 'Block - {} - {}({})'.format(self.get_id(), self.name, self.key)

    def get_id(self):
        return self.params['id'].get_value()

    def get_ports(self):
        return self.sources + self.sinks

    def get_ports_gui(self):
        return self.get_sources_gui() + self.get_sinks_gui()

    def active_ports(self):
        return itertools.chain(self.active_sources, self.active_sinks)

    def get_children(self):
        return self.get_ports() + self.params.values()

    def get_children_gui(self):
        return self.get_ports_gui() + self.params.values()

    ##############################################
    # Access
    ##############################################

    def get_param(self, key):
        return self.params[key]

    def get_sink(self, key):
        return _get_elem(self.sinks, key)

    def get_sinks_gui(self):
        return self.filter_bus_port(self.sinks)

    def get_source(self, key):
        return _get_elem(self.sources, key)

    def get_sources_gui(self):
        return self.filter_bus_port(self.sources)

    def get_connections(self):
        return sum((port.get_connections() for port in self.get_ports()), [])

    ##############################################
    # Resolve
    ##############################################
    def resolve_dependencies(self, tmpl):
        """
        Resolve a paramater dependency with cheetah templates.

        Args:
            tmpl: the string with dependencies

        Returns:
            the resolved value
        """
        tmpl = str(tmpl)
        if '$' not in tmpl:
            return tmpl
        # TODO: cache that
        n = {key: param.template_arg for key, param in six.iteritems(self.params)}
        try:
            return str(Template(tmpl, n))
        except Exception as err:
            return "Template error: {}\n    {}".format(tmpl, err)

    ##############################################
    # Import/Export Methods
    ##############################################
    def export_data(self):
        """
        Export this block's params to nested data.

        Returns:
            a nested data odict
        """
        n = collections.OrderedDict()
        n['key'] = self.key

        params = (param.export_data() for param in six.itervalues(self.params))
        states = (collections.OrderedDict([('key', key), ('value', repr(value))])
                  for key, value in six.iteritems(self.states))
        n['param'] = sorted(itertools.chain(states, params), key=lambda p: p['key'])

        if any('bus' in a.get_type() for a in self.sinks):
            n['bus_sink'] = '1'
        if any('bus' in a.get_type() for a in self.sources):
            n['bus_source'] = '1'
        return n

    def import_data(self, n):
        """
        Import this block's params from nested data.
        Any param keys that do not exist will be ignored.
        Since params can be dynamically created based another param,
        call rewrite, and repeat the load until the params stick.
        This call to rewrite will also create any dynamic ports
        that are needed for the connections creation phase.

        Args:
            n: the nested data odict
        """
        param_data = {p['key']: p['value'] for p in n.get('param', [])}

        for key in self.states:
            try:
                self.states[key] = ast.literal_eval(param_data.pop(key))
            except (KeyError, SyntaxError, ValueError):
                pass

        def get_hash():
            return hash(tuple(hash(v) for v in self.params.values()))

        pre_rewrite_hash = -1
        while pre_rewrite_hash != get_hash():
            for key, value in six.iteritems(param_data):
                try:
                    self.params[key].set_value(value)
                except KeyError:
                    continue
            # Store hash and call rewrite
            pre_rewrite_hash = get_hash()
            self.rewrite()

        self._import_bus_stuff(n)

    ##############################################
    # Bus ports stuff
    ##############################################

    def get_bus_structure(self, direction):
        bus_structure = self.resolve_dependencies(self._bus_structure[direction])
        if not bus_structure:
            return
        try:
            return self.parent_flowgraph.evaluate(bus_structure)
        except:
            return

    @staticmethod
    def back_ofthe_bus(portlist):
        portlist.sort(key=lambda p: p._type == 'bus')

    @staticmethod
    def filter_bus_port(ports):
        buslist = [p for p in ports if p._type == 'bus']
        return buslist or ports

    def _import_bus_stuff(self, n):
        bus_sinks = n.get('bus_sink', [])
        if len(bus_sinks) > 0 and not self._bussify_sink:
            self.bussify('sink')
        elif len(bus_sinks) > 0:
            self.bussify('sink')
            self.bussify('sink')
        bus_sources = n.get('bus_source', [])
        if len(bus_sources) > 0 and not self._bussify_source:
            self.bussify('source')
        elif len(bus_sources) > 0:
            self.bussify('source')
            self.bussify('source')

    def form_bus_structure(self, direc):
        ports = self.sources if direc == 'source' else self.sinks
        struct = self.get_bus_structure(direc)

        if not struct:
            struct = [list(range(len(ports)))]

        elif any(isinstance(p.get_nports(), int) for p in ports):
            last = 0
            structlet = []
            for port in ports:
                nports = port.get_nports()
                if not isinstance(nports, int):
                    continue
                structlet.extend(a + last for a in range(nports))
                last += nports
            struct = [structlet]

        self.current_bus_structure[direc] = struct
        return struct

    def bussify(self, direc):
        ports = self.sources if direc == 'source' else self.sinks

        for elt in ports:
            for connect in elt.get_connections():
                self.parent.remove_element(connect)

        if ports and all('bus' != p.get_type() for p in ports):
            struct = self.current_bus_structure[direc] = self.form_bus_structure(direc)
            n = {'type': 'bus'}
            if ports[0].get_nports():
                n['nports'] = '1'

            for i, structlet in enumerate(struct):
                name = 'bus{}#{}'.format(i, len(structlet))
                port = self.parent_platform.get_new_port(
                    self, direction=direc, key=str(len(ports)), name=name, **n)
                ports.append(port)
        elif any('bus' == p.get_type() for p in ports):
            get_p_gui = self.get_sources_gui if direc == 'source' else self.get_sinks_gui
            for elt in get_p_gui():
                ports.remove(elt)
            self.current_bus_structure[direc] = ''

    def _init_bus_ports(self, n):
        self.current_bus_structure = {'source': '', 'sink': ''}
        self._bus_structure = {'source': n.get('bus_structure_source', ''),
                               'sink': n.get('bus_structure_sink', '')}
        self._bussify_sink = n.get('bus_sink')
        self._bussify_source = n.get('bus_source')
        if self._bussify_sink:
            self.bussify('sink')
        if self._bussify_source:
            self.bussify('source')

    def _rewrite_bus_ports(self):
        return  # fixme: probably broken

        def doit(ports, ports_gui, direc):
            if not self.current_bus_structure[direc]:
                return

            bus_structure = self.form_bus_structure(direc)
            for port in ports_gui[len(bus_structure):]:
                for connect in port.get_connections():
                    self.parent_flowgraph.remove_element(connect)
                ports.remove(port)

            port_factory = self.parent_platform.get_new_port

            if len(ports_gui) < len(bus_structure):
                for i in range(len(ports_gui), len(bus_structure)):
                    port = port_factory(self, direction=direc, key=str(1 + i),
                                        name='bus', type='bus')
                    ports.append(port)

        doit(self.sources, self.get_sources_gui(), 'source')
        doit(self.sinks, self.get_sinks_gui(), 'sink')

        if 'bus' in [a.get_type() for a in self.get_sources_gui()]:
            for i in range(len(self.get_sources_gui())):
                if not self.get_sources_gui()[i].get_connections():
                    continue
                source = self.get_sources_gui()[i]
                sink = []

                for j in range(len(source.get_connections())):
                    sink.append(source.get_connections()[j].sink_port)
                for elt in source.get_connections():
                    self.parent_flowgraph.remove_element(elt)
                for j in sink:
                    self.parent_flowgraph.connect(source, j)


class EPyBlock(Block):

    def __init__(self, flow_graph, **n):
        super(EPyBlock, self).__init__(flow_graph, **n)
        self._epy_source_hash = -1  # for epy blocks
        self._epy_reload_error = None

    def rewrite(self):
        Element.rewrite(self)

        param_blk = self.params['_io_cache']
        param_src = self.params['_source_code']

        src = param_src.get_value()
        src_hash = hash((self.get_id(), src))
        if src_hash == self._epy_source_hash:
            return

        try:
            blk_io = utils.epy_block_io.extract(src)

        except Exception as e:
            self._epy_reload_error = ValueError(str(e))
            try:  # Load last working block io
                blk_io_args = eval(param_blk.get_value())
                if len(blk_io_args) == 6:
                    blk_io_args += ([],)  # add empty callbacks
                blk_io = utils.epy_block_io.BlockIO(*blk_io_args)
            except Exception:
                return
        else:
            self._epy_reload_error = None  # Clear previous errors
            param_blk.set_value(repr(tuple(blk_io)))

        # print "Rewriting embedded python block {!r}".format(self.get_id())

        self._epy_source_hash = src_hash
        self.name = blk_io.name or blk_io.cls
        self._doc = blk_io.doc
        self._imports[0] = 'import ' + self.get_id()
        self._make = '{0}.{1}({2})'.format(self.get_id(), blk_io.cls, ', '.join(
            '{0}=${{ {0} }}'.format(key) for key, _ in blk_io.params))
        self._callbacks = ['{0} = ${{ {0} }}'.format(attr) for attr in blk_io.callbacks]
        self._update_params(blk_io.params)
        self._update_ports('in', self.sinks, blk_io.sinks, 'sink')
        self._update_ports('out', self.sources, blk_io.sources, 'source')

        super(EPyBlock, self).rewrite()

    def _update_params(self, params_in_src):
        param_factory = self.parent_platform.get_new_param
        params = {}
        for param in list(self.params):
            if hasattr(param, '__epy_param__'):
                params[param.key] = param
                del self.params[param.key]

        for key, value in params_in_src:
            try:
                param = params[key]
                if param.default == param.value:
                    param.set_value(value)
                param.default = str(value)
            except KeyError:  # need to make a new param
                param = param_factory(
                    parent=self,  key=key, type='raw', value=value,
                    name=key.replace('_', ' ').title(),
                )
                setattr(param, '__epy_param__', True)
            self.params[key] = param

    def _update_ports(self, label, ports, port_specs, direction):
        port_factory = self.parent_platform.get_new_port
        ports_to_remove = list(ports)
        iter_ports = iter(ports)
        ports_new = []
        port_current = next(iter_ports, None)
        for key, port_type in port_specs:
            reuse_port = (
                port_current is not None and
                port_current.get_type() == port_type and
                (key.isdigit() or port_current.key == key)
            )
            if reuse_port:
                ports_to_remove.remove(port_current)
                port, port_current = port_current, next(iter_ports, None)
            else:
                n = dict(name=label + str(key), type=port_type, key=key)
                if port_type == 'message':
                    n['name'] = key
                    n['optional'] = '1'
                port = port_factory(self, direction=direction, **n)
            ports_new.append(port)
        # replace old port list with new one
        del ports[:]
        ports.extend(ports_new)
        # remove excess port connections
        for port in ports_to_remove:
            for connection in port.get_connections():
                self.parent_flowgraph.remove_element(connection)

    def validate(self):
        super(EPyBlock, self).validate()
        if self._epy_reload_error:
            self.params['_source_code'].add_error_message(str(self._epy_reload_error))


class DummyBlock(Block):

    is_dummy_block = True
    build_in_param_keys = 'id alias affinity minoutbuf maxoutbuf comment'

    def __init__(self, parent, key, missing_key, params_n):
        super(DummyBlock, self).__init__(parent=parent, key=missing_key, name='Missing Block')
        param_factory = self.parent_platform.get_new_param
        for param_n in params_n:
            key = param_n['key']
            self.params.setdefault(key, param_factory(self, key=key, name=key, type='string'))

    def is_valid(self):
        return False

    @property
    def enabled(self):
        return False

    def add_missing_port(self, key, dir):
        port = self.parent_platform.get_new_port(
            parent=self, direction=dir, key=key, name='?', type='',
        )
        if port.is_source:
            self.sources.append(port)
        else:
            self.sinks.append(port)
        return port<|MERGE_RESOLUTION|>--- conflicted
+++ resolved
@@ -352,167 +352,7 @@
         return self.key == 'virtual_sink'
 
     def is_virtual_source(self):
-<<<<<<< HEAD
         return self.key == 'virtual_source'
-=======
-        return self.get_key() == 'virtual_source'
-
-    ###########################################################################
-    # Custom rewrite functions
-    ###########################################################################
-
-    def rewrite_epy_block(self):
-        flowgraph = self.get_parent()
-        platform = flowgraph.get_parent()
-        param_blk = self.get_param('_io_cache')
-        param_src = self.get_param('_source_code')
-
-        src = param_src.get_value()
-        src_hash = hash((self.get_id(), src))
-        if src_hash == self._epy_source_hash:
-            return
-
-        try:
-            blk_io = epy_block_io.extract(src)
-
-        except Exception as e:
-            self._epy_reload_error = ValueError(str(e))
-            try:  # Load last working block io
-                blk_io_args = eval(param_blk.get_value())
-                if len(blk_io_args) == 6:
-                    blk_io_args += ([],)  # add empty callbacks
-                blk_io = epy_block_io.BlockIO(*blk_io_args)
-            except Exception:
-                return
-        else:
-            self._epy_reload_error = None  # Clear previous errors
-            param_blk.set_value(repr(tuple(blk_io)))
-
-        # print "Rewriting embedded python block {!r}".format(self.get_id())
-
-        self._epy_source_hash = src_hash
-        self._name = blk_io.name or blk_io.cls
-        self._doc = blk_io.doc
-        self._imports[0] = 'import ' + self.get_id()
-        self._make = '{0}.{1}({2})'.format(self.get_id(), blk_io.cls, ', '.join(
-            '{0}=${{ {0} }}'.format(key) for key, _ in blk_io.params))
-        self._callbacks = ['{0} = ${{ {0} }}'.format(attr) for attr in blk_io.callbacks]
-
-        params = {}
-        for param in list(self._params):
-            if hasattr(param, '__epy_param__'):
-                params[param.get_key()] = param
-                self._params.remove(param)
-
-        for key, value in blk_io.params:
-            try:
-                param = params[key]
-                param.set_default(value)
-            except KeyError:  # need to make a new param
-                name = key.replace('_', ' ').title()
-                n = odict(dict(name=name, key=key, type='raw', value=value))
-                param = platform.Param(block=self, n=n)
-                setattr(param, '__epy_param__', True)
-            self._params.append(param)
-
-        def update_ports(label, ports, port_specs, direction):
-            ports_to_remove = list(ports)
-            iter_ports = iter(ports)
-            ports_new = []
-            port_current = next(iter_ports, None)
-            for key, port_type, vlen in port_specs:
-                reuse_port = (
-                    port_current is not None and
-                    port_current.get_type() == port_type and
-                    port_current.get_vlen() == vlen and
-                    (key.isdigit() or port_current.get_key() == key)
-                )
-                if reuse_port:
-                    ports_to_remove.remove(port_current)
-                    port, port_current = port_current, next(iter_ports, None)
-                else:
-                    n = odict(dict(name=label + str(key), type=port_type, key=key))
-                    if port_type == 'message':
-                        n['name'] = key
-                        n['optional'] = '1'
-                    if vlen > 1:
-                        n['vlen'] = str(vlen)
-                    port = platform.Port(block=self, n=n, dir=direction)
-                ports_new.append(port)
-            # replace old port list with new one
-            del ports[:]
-            ports.extend(ports_new)
-            # remove excess port connections
-            for port in ports_to_remove:
-                for connection in port.get_connections():
-                    flowgraph.remove_element(connection)
-
-        update_ports('in', self.get_sinks(), blk_io.sinks, 'sink')
-        update_ports('out', self.get_sources(), blk_io.sources, 'source')
-        self.rewrite()
-
-    def back_ofthe_bus(self, portlist):
-        portlist.sort(key=lambda p: p._type == 'bus')
-
-    def filter_bus_port(self, ports):
-        buslist = [p for p in ports if p._type == 'bus']
-        return buslist or ports
-
-    # Main functions to get and set the block state
-    # Also kept get_enabled and set_enabled to keep compatibility
-    def get_state(self):
-        """
-        Gets the block's current state.
-
-        Returns:
-            ENABLED - 0
-            BYPASSED - 1
-            DISABLED - 2
-        """
-        try:
-            return int(eval(self.get_param('_enabled').get_value()))
-        except:
-            return BLOCK_ENABLED
-
-    def set_state(self, state):
-        """
-        Sets the state for the block.
-
-        Args:
-            ENABLED - 0
-            BYPASSED - 1
-            DISABLED - 2
-        """
-        if state in [BLOCK_ENABLED, BLOCK_BYPASSED, BLOCK_DISABLED]:
-            self.get_param('_enabled').set_value(str(state))
-        else:
-            self.get_param('_enabled').set_value(str(BLOCK_ENABLED))
-
-    # Enable/Disable Aliases
-    def get_enabled(self):
-        """
-        Get the enabled state of the block.
-
-        Returns:
-            true for enabled
-        """
-        return not (self.get_state() == BLOCK_DISABLED)
-
-    def set_enabled(self, enabled):
-        """
-        Set the enabled state of the block.
-
-        Args:
-            enabled: true for enabled
-
-        Returns:
-            True if block changed state
-        """
-        old_state = self.get_state()
-        new_state = BLOCK_ENABLED if enabled else BLOCK_DISABLED
-        self.set_state(new_state)
-        return old_state != new_state
->>>>>>> 8d80d0ad
 
     # Block bypassing
     def get_bypassed(self):
@@ -879,10 +719,11 @@
         iter_ports = iter(ports)
         ports_new = []
         port_current = next(iter_ports, None)
-        for key, port_type in port_specs:
+        for key, port_type, vlen in port_specs:
             reuse_port = (
                 port_current is not None and
                 port_current.get_type() == port_type and
+                port_current.get_vlen() == vlen and
                 (key.isdigit() or port_current.key == key)
             )
             if reuse_port:
@@ -893,6 +734,8 @@
                 if port_type == 'message':
                     n['name'] = key
                     n['optional'] = '1'
+                if vlen > 1:
+                    n['vlen'] = str(vlen)
                 port = port_factory(self, direction=direction, **n)
             ports_new.append(port)
         # replace old port list with new one
