--- conflicted
+++ resolved
@@ -31,13 +31,8 @@
 from . import utils
 
 from . Constants import (
-<<<<<<< HEAD
-    BLOCK_FLAG_NEED_QT_GUI, BLOCK_FLAG_NEED_WX_GUI,
+    BLOCK_FLAG_NEED_QT_GUI,
     ADVANCED_PARAM_TAB,
-=======
-    BLOCK_FLAG_NEED_QT_GUI,
-    ADVANCED_PARAM_TAB, DEFAULT_PARAM_TAB,
->>>>>>> af4323d1
     BLOCK_FLAG_THROTTLE, BLOCK_FLAG_DISABLE_BYPASS,
     BLOCK_FLAG_DEPRECATED,
 )
