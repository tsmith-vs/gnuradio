--- conflicted
+++ resolved
@@ -56,20 +56,8 @@
             callback_finished=lambda: self.block_docstrings_loaded_callback()
         )
 
-<<<<<<< HEAD
-        self._block_dtd = Constants.BLOCK_DTD
-        self._default_flow_graph = Constants.DEFAULT_FLOW_GRAPH
-
         self.blocks = {}
         self._blocks_n = {}
-=======
-        # Create a dummy flow graph for the blocks
-        self._flow_graph = Element(self)
-        self._flow_graph.connections = []
-
-        self.blocks = odict()
-        self._blocks_n = odict()
->>>>>>> fc1a6a88
         self._block_categories = {}
         self.domains = {}
         self.connection_templates = {}
@@ -196,13 +184,8 @@
     def load_block_xml(self, xml_file):
         """Load block description from xml file"""
         # Validate and import
-<<<<<<< HEAD
-        ParseXML.validate_dtd(xml_file, self._block_dtd)
+        ParseXML.validate_dtd(xml_file, Constants.BLOCK_DTD)
         n = ParseXML.from_file(xml_file).get('block', {})
-=======
-        ParseXML.validate_dtd(xml_file, Constants.BLOCK_DTD)
-        n = ParseXML.from_file(xml_file).find('block')
->>>>>>> fc1a6a88
         n['block_wrapper_path'] = xml_file  # inject block wrapper path
         key = n.pop('key')
 
