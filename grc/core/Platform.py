--- conflicted
+++ resolved
@@ -230,11 +230,7 @@
 
         key = n.find('key')
         if not key:
-<<<<<<< HEAD
-            print >> sys.stderr, 'Warning: Domain with emtpy key.\n\tIgnoring: {}'.format(xml_file)
-=======
             print >> sys.stderr, 'Warning: Domain with empty key.\n\tIgnoring: {0}'.format(xml_file)
->>>>>>> a35e1087
             return
         if key in self.domains:  # test against repeated keys
             print >> sys.stderr, 'Warning: Domain with key "{}" already exists.\n\tIgnoring: {}'.format(key, xml_file)
