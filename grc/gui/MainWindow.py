"""
Copyright 2008, 2009, 2011 Free Software Foundation, Inc.
This file is part of GNU Radio

GNU Radio Companion is free software; you can redistribute it and/or
modify it under the terms of the GNU General Public License
as published by the Free Software Foundation; either version 2
of the License, or (at your option) any later version.

GNU Radio Companion is distributed in the hope that it will be useful,
but WITHOUT ANY WARRANTY; without even the implied warranty of
MERCHANTABILITY or FITNESS FOR A PARTICULAR PURPOSE.  See the
GNU General Public License for more details.

You should have received a copy of the GNU General Public License
along with this program; if not, write to the Free Software
Foundation, Inc., 51 Franklin Street, Fifth Floor, Boston, MA  02110-1301, USA
"""

from __future__ import absolute_import

import os
import logging

from gi.repository import Gtk, Gdk, GObject

from . import Bars, Actions, Utils
from .BlockTreeWindow import BlockTreeWindow
from .Console import Console
from .VariableEditor import VariableEditor
from .Constants import \
    NEW_FLOGRAPH_TITLE, DEFAULT_CONSOLE_WINDOW_WIDTH
from .Dialogs import TextDisplay, MessageDialogWrapper
from .Notebook import Notebook, Page

from ..core import Messages


log = logging.getLogger(__name__)


############################################################
# Main window
############################################################
class MainWindow(Gtk.ApplicationWindow):
    """The topmost window with menus, the tool bar, and other major windows."""

    # Constants the action handler can use to indicate which panel visibility to change.
    BLOCKS = 0
    CONSOLE = 1
    VARIABLES = 2

    def __init__(self, app, platform):
        """
        MainWindow constructor
        Setup the menu, toolbar, flow graph editor notebook, block selection window...
        """
        Gtk.ApplicationWindow.__init__(self, title="GNU Radio Companion", application=app)
        log.debug("__init__()")

        self._platform = platform
        self.app = app
        self.config = platform.config

        # Add all "win" actions to the local
        for x in Actions.get_actions():
            if x.startswith("win."):
                self.add_action(Actions.actions[x])

        # Setup window
        vbox = Gtk.VBox()
        self.add(vbox)

        icon_theme = Gtk.IconTheme.get_default()
        icon = icon_theme.lookup_icon("gnuradio-grc", 48, 0)
        if not icon:
            # Set window icon
            self.set_icon_from_file(os.path.dirname(os.path.abspath(__file__)) + "/icon.png")

        # Create the menu bar and toolbar
        generate_modes = platform.get_generate_options()

        # This needs to be replaced
        # Have an option for either the application menu or this menu
        self.menu_bar = Gtk.MenuBar.new_from_model(Bars.Menu())
        vbox.pack_start(self.menu_bar, False, False, 0)

        self.tool_bar = Bars.Toolbar()
        self.tool_bar.set_hexpand(True)
        # Show the toolbar
        self.tool_bar.show()
        vbox.pack_start(self.tool_bar, False, False, 0)

        # Main parent container for the different panels
        self.main = Gtk.HPaned() #(orientation=Gtk.Orientation.HORIZONTAL)
        vbox.pack_start(self.main, True, True, 0)

        # Create the notebook
        self.notebook = Notebook()
        self.page_to_be_closed = None

        self.current_page = None  # type: Page

        # Create the console window
        self.console = Console()

        # Create the block tree and variable panels
        self.btwin = BlockTreeWindow(platform)
        self.btwin.connect('create_new_block', self._add_block_to_current_flow_graph)
        self.vars = VariableEditor()
        self.vars.connect('create_new_block', self._add_block_to_current_flow_graph)
        self.vars.connect('remove_block', self._remove_block_from_current_flow_graph)

        # Figure out which place to put the variable editor
        self.left = Gtk.VPaned() #orientation=Gtk.Orientation.VERTICAL)
        self.right = Gtk.VPaned() #orientation=Gtk.Orientation.VERTICAL)
        self.left_subpanel = Gtk.HPaned() #orientation=Gtk.Orientation.HORIZONTAL)

        self.variable_panel_sidebar = self.config.variable_editor_sidebar()
        if self.variable_panel_sidebar:
            self.left.pack1(self.notebook)
            self.left.pack2(self.console, False)
            self.right.pack1(self.btwin)
            self.right.pack2(self.vars, False)
        else:
            # Put the variable editor in a panel with the console
            self.left.pack1(self.notebook)
            self.left_subpanel.pack1(self.console, shrink=False)
            self.left_subpanel.pack2(self.vars, resize=False, shrink=True)
            self.left.pack2(self.left_subpanel, False)

            # Create the right panel
            self.right.pack1(self.btwin)

        self.main.pack1(self.left)
        self.main.pack2(self.right, False)

        # Load preferences and show the main window
        self.resize(*self.config.main_window_size())
        self.main.set_position(self.config.blocks_window_position())
        self.left.set_position(self.config.console_window_position())
        if self.variable_panel_sidebar:
            self.right.set_position(self.config.variable_editor_position(sidebar=True))
        else:
            self.left_subpanel.set_position(self.config.variable_editor_position())

        self.show_all()
        log.debug("Main window ready")

    ############################################################
    # Event Handlers
    ############################################################

    def _add_block_to_current_flow_graph(self, widget, key):
        self.current_flow_graph.add_new_block(key)

    def _remove_block_from_current_flow_graph(self, widget, key):
        block = self.current_flow_graph.get_block(key)
        self.current_flow_graph.remove_element(block)

    def _quit(self, window, event):
        """
        Handle the delete event from the main window.
        Generated by pressing X to close, alt+f4, or right click+close.
        This method in turns calls the state handler to quit.

        Returns:
            true
        """
        Actions.APPLICATION_QUIT()
        return True

    def update_panel_visibility(self, panel, visibility=True):
        """
        Handles changing visibility of panels.
        """
        # Set the visibility for the requested panel, then update the containers if they need
        #  to be hidden as well.

        if panel == self.BLOCKS:
            if visibility:
                self.btwin.show()
            else:
                self.btwin.hide()
        elif panel == self.CONSOLE:
            if visibility:
                self.console.show()
            else:
                self.console.hide()
        elif panel == self.VARIABLES:
            if visibility:
                self.vars.show()
            else:
                self.vars.hide()
        else:
            return

        if self.variable_panel_sidebar:
            # If both the variable editor and block panels are hidden, hide the right container
            if not (self.btwin.get_property('visible')) and not (self.vars.get_property('visible')):
                self.right.hide()
            else:
                self.right.show()
        else:
            if not (self.btwin.get_property('visible')):
                self.right.hide()
            else:
                self.right.show()
            if not (self.vars.get_property('visible')) and not (self.console.get_property('visible')):
                self.left_subpanel.hide()
            else:
                self.left_subpanel.show()

    ############################################################
    # Console Window
    ############################################################

    @property
    def current_page(self):
        return self.notebook.current_page

    @current_page.setter
    def current_page(self, page):
        self.notebook.current_page = page

    def add_console_line(self, line):
        """
        Place line at the end of the text buffer, then scroll its window all the way down.

        Args:
            line: the new text
        """
        self.console.add_line(line)

    ############################################################
    # Pages: create and close
    ############################################################

    def new_page(self, file_path='', show=False):
        """
        Create a new notebook page.
        Set the tab to be selected.

        Args:
            file_path: optional file to load into the flow graph
            show: true if the page should be shown after loading
        """
        #if the file is already open, show the open page and return
        if file_path and file_path in self._get_files(): #already open
            page = self.notebook.get_nth_page(self._get_files().index(file_path))
            self._set_page(page)
            return
        try: #try to load from file
            if file_path: Messages.send_start_load(file_path)
            flow_graph = self._platform.make_flow_graph()
            flow_graph.grc_file_path = file_path
            #print flow_graph
            page = Page(
                self,
                flow_graph=flow_graph,
                file_path=file_path,
            )
            if file_path: Messages.send_end_load()
        except Exception as e: #return on failure
            Messages.send_fail_load(e)
            if isinstance(e, KeyError) and str(e) == "'options'":
                # This error is unrecoverable, so crash gracefully
                exit(-1)
            return
        #add this page to the notebook
        self.notebook.append_page(page, page.tab)
        self.notebook.set_tab_reorderable(page, True)
        #only show if blank or manual
        if not file_path or show: self._set_page(page)

    def close_pages(self):
        """
        Close all the pages in this notebook.

        Returns:
            true if all closed
        """
        open_files = [file for file in self._get_files() if file] #filter blank files
        open_file = self.current_page.file_path
        #close each page
        for page in sorted(self.get_pages(), key=lambda p: p.saved):
            self.page_to_be_closed = page
            closed = self.close_page(False)
            if not closed:
                break
        if self.notebook.get_n_pages(): return False
        #save state before closing
        self.config.set_open_files(open_files)
        self.config.file_open(open_file)
        self.config.main_window_size(self.get_size())
        self.config.console_window_position(self.left.get_position())
        self.config.blocks_window_position(self.main.get_position())
        if self.variable_panel_sidebar:
            self.config.variable_editor_position(self.right.get_position(), sidebar=True)
        else:
            self.config.variable_editor_position(self.left_subpanel.get_position())
        self.config.save()
        return True

    def close_page(self, ensure=True):
        """
        Close the current page.
        If the notebook becomes empty, and ensure is true,
        call new page upon exit to ensure that at least one page exists.

        Args:
            ensure: boolean
        """
        if not self.page_to_be_closed: self.page_to_be_closed = self.current_page
        #show the page if it has an executing flow graph or is unsaved
        if self.page_to_be_closed.process or not self.page_to_be_closed.saved:
            self._set_page(self.page_to_be_closed)
        #unsaved? ask the user
        if not self.page_to_be_closed.saved:
            response = self._save_changes() # return value is either OK, CLOSE, or CANCEL
            if response == Gtk.ResponseType.OK:
                Actions.FLOW_GRAPH_SAVE() #try to save
                if not self.page_to_be_closed.saved: #still unsaved?
                    self.page_to_be_closed = None #set the page to be closed back to None
                    return False
            elif response == Gtk.ResponseType.CANCEL:
                self.page_to_be_closed = None
                return False
        #stop the flow graph if executing
        if self.page_to_be_closed.process:
            Actions.FLOW_GRAPH_KILL()
        #remove the page
        self.notebook.remove_page(self.notebook.page_num(self.page_to_be_closed))
        if ensure and self.notebook.get_n_pages() == 0: self.new_page() #no pages, make a new one
        self.page_to_be_closed = None #set the page to be closed back to None
        return True

    ############################################################
    # Misc
    ############################################################

    def update(self):
        """
        Set the title of the main window.
        Set the titles on the page tabs.
        Show/hide the console window.
        """
        page = self.current_page

        basename = os.path.basename(page.file_path)
        dirname = os.path.dirname(page.file_path)
        Gtk.Window.set_title(self, ''.join((
            '*' if not page.saved else '', basename if basename else NEW_FLOGRAPH_TITLE,
            '(read only)' if page.get_read_only() else '', ' - ',
            dirname if dirname else self._platform.config.name,
        )))
        # set tab titles
        for page in self.get_pages():
            file_name = os.path.splitext(os.path.basename(page.file_path))[0]
            page.set_markup('<span foreground="{foreground}">{title}{ro}</span>'.format(
                foreground='black' if page.saved else 'red', ro=' (ro)' if page.get_read_only() else '',
                title=Utils.encode(file_name or NEW_FLOGRAPH_TITLE),
            ))
        # show/hide notebook tabs
        self.notebook.set_show_tabs(len(self.get_pages()) > 1)

        # Need to update the variable window when changing
        self.vars.update_gui(self.current_flow_graph.blocks)

    def update_pages(self):
        """
        Forces a reload of all the pages in this notebook.
        """
        for page in self.get_pages():
            success = page.flow_graph.reload()
            if success:  # Only set saved if errors occurred during import
                page.saved = False

    @property
    def current_flow_graph(self):
        return self.current_page.flow_graph

    def get_focus_flag(self):
        """
        Get the focus flag from the current page.
        Returns:
            the focus flag
        """
        return self.current_page.drawing_area.get_focus_flag()

    ############################################################
    # Helpers
    ############################################################

    def _set_page(self, page):
        """
        Set the current page.

        Args:
            page: the page widget
        """
        self.current_page = page
        self.notebook.set_current_page(self.notebook.page_num(self.current_page))

    def _save_changes(self):
        """
        Save changes to flow graph?

        Returns:
            the response_id (see buttons variable below)
        """
        buttons = (
<<<<<<< HEAD
            'Close without saving', gtk.RESPONSE_CLOSE,
            gtk.STOCK_CANCEL, gtk.RESPONSE_CANCEL,
            gtk.STOCK_SAVE, gtk.RESPONSE_OK
        )
        return MessageDialogHelper(
            gtk.MESSAGE_QUESTION, gtk.BUTTONS_NONE, self, 'Unsaved Changes!',
            'Would you like to save changes before closing?', gtk.RESPONSE_OK, buttons
=======
            'Close without saving', Gtk.ResponseType.CLOSE,
            Gtk.STOCK_CANCEL, Gtk.ResponseType.CANCEL,
            Gtk.STOCK_SAVE, Gtk.ResponseType.OK
>>>>>>> 5ad935c3
        )
        return MessageDialogWrapper(
            self, Gtk.MessageType.QUESTION, Gtk.ButtonsType.NONE, 'Unsaved Changes!',
            'Would you like to save changes before closing?', Gtk.ResponseType.OK, buttons
        ).run_and_destroy()

    def _get_files(self):
        """
        Get the file names for all the pages, in order.

        Returns:
            list of file paths
        """
        return [page.file_path for page in self.get_pages()]

    def get_pages(self):
        """
        Get a list of all pages in the notebook.

        Returns:
            list of pages
        """
        return [self.notebook.get_nth_page(page_num)
                for page_num in range(self.notebook.get_n_pages())]<|MERGE_RESOLUTION|>--- conflicted
+++ resolved
@@ -410,19 +410,9 @@
             the response_id (see buttons variable below)
         """
         buttons = (
-<<<<<<< HEAD
-            'Close without saving', gtk.RESPONSE_CLOSE,
-            gtk.STOCK_CANCEL, gtk.RESPONSE_CANCEL,
-            gtk.STOCK_SAVE, gtk.RESPONSE_OK
-        )
-        return MessageDialogHelper(
-            gtk.MESSAGE_QUESTION, gtk.BUTTONS_NONE, self, 'Unsaved Changes!',
-            'Would you like to save changes before closing?', gtk.RESPONSE_OK, buttons
-=======
             'Close without saving', Gtk.ResponseType.CLOSE,
             Gtk.STOCK_CANCEL, Gtk.ResponseType.CANCEL,
             Gtk.STOCK_SAVE, Gtk.ResponseType.OK
->>>>>>> 5ad935c3
         )
         return MessageDialogWrapper(
             self, Gtk.MessageType.QUESTION, Gtk.ButtonsType.NONE, 'Unsaved Changes!',
