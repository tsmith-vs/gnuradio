# Copyright 2016 Free Software Foundation, Inc.
# This file is part of GNU Radio
#
# GNU Radio Companion is free software; you can redistribute it and/or
# modify it under the terms of the GNU General Public License
# as published by the Free Software Foundation; either version 2
# of the License, or (at your option) any later version.
#
# GNU Radio Companion is distributed in the hope that it will be useful,
# but WITHOUT ANY WARRANTY; without even the implied warranty of
# MERCHANTABILITY or FITNESS FOR A PARTICULAR PURPOSE.  See the
# GNU General Public License for more details.
#
# You should have received a copy of the GNU General Public License
# along with this program; if not, write to the Free Software
# Foundation, Inc., 51 Franklin Street, Fifth Floor, Boston, MA  02110-1301, USA

<<<<<<< HEAD
from __future__ import absolute_import
import os
import threading
import shlex
=======
>>>>>>> 1d50d70f
import subprocess
import threading
from distutils.spawn import find_executable

<<<<<<< HEAD
from gi.repository import GLib

=======
import gobject
import os

from ..core.utils import shlex
>>>>>>> 1d50d70f
from ..core import Messages


class ExecFlowGraphThread(threading.Thread):
    """Execute the flow graph as a new process and wait on it to finish."""

    def __init__(self, flow_graph_page, xterm_executable, callback):
        """
        ExecFlowGraphThread constructor.
        """
        threading.Thread.__init__(self)

        self.page = flow_graph_page  # store page and dont use main window calls in run
        self.flow_graph = self.page.get_flow_graph()
        self.xterm_executable = xterm_executable
        self.update_callback = callback

        try:
            self.process = self.page.process = self._popen()
            self.update_callback()
            self.start()
        except Exception as e:
            Messages.send_verbose_exec(str(e))
            Messages.send_end_exec()

    def _popen(self):
        """
        Execute this python flow graph.
        """
<<<<<<< HEAD
        run_command = self.page.flow_graph.get_option('run_command')
=======
>>>>>>> 1d50d70f
        generator = self.page.get_generator()
        run_command = self.flow_graph.get_run_command(generator.file_path)
        run_command_args = shlex.split(run_command)

        # When in no gui mode on linux, use a graphical terminal (looks nice)
        xterm_executable = find_executable(self.xterm_executable)
        if generator.generate_options == 'no_gui' and xterm_executable:
            run_command_args = [xterm_executable, '-e', run_command]

        # this does not reproduce a shell executable command string, if a graphical
        # terminal is used. Passing run_command though shlex_quote would do it but
        # it looks really ugly and confusing in the console panel.
        Messages.send_start_exec(' '.join(run_command_args))

        return subprocess.Popen(
            args=run_command_args,
            stdout=subprocess.PIPE, stderr=subprocess.STDOUT,
            shell=False, universal_newlines=True
        )

    def run(self):
        """
        Wait on the executing process by reading from its stdout.
        Use GObject.idle_add when calling functions that modify gtk objects.
        """
        # handle completion
        r = "\n"
        while r:
            GLib.idle_add(Messages.send_verbose_exec, r)
            r = os.read(self.process.stdout.fileno(), 1024)
        self.process.poll()
        GLib.idle_add(self.done)

    def done(self):
        """Perform end of execution tasks."""
        Messages.send_end_exec(self.process.returncode)
<<<<<<< HEAD
        self.page.process = None
        self.update_callback()


###########################################################
# back-port from python3
###########################################################
_find_unsafe = re.compile(r'[^\w@%+=:,./-]').search


def shlex_quote(s):
    """Return a shell-escaped version of the string *s*."""
    if not s:
        return "''"
    if _find_unsafe(s) is None:
        return s

    # use single quotes, and put single quotes into double quotes
    # the string $'b is then quoted as '$'"'"'b'
    return "'" + s.replace("'", "'\"'\"'") + "'"
=======
        self.page.set_proc(None)
        self.update_callback()
>>>>>>> 1d50d70f
<|MERGE_RESOLUTION|>--- conflicted
+++ resolved
@@ -15,26 +15,16 @@
 # along with this program; if not, write to the Free Software
 # Foundation, Inc., 51 Franklin Street, Fifth Floor, Boston, MA  02110-1301, USA
 
-<<<<<<< HEAD
 from __future__ import absolute_import
+
 import os
-import threading
 import shlex
-=======
->>>>>>> 1d50d70f
 import subprocess
 import threading
 from distutils.spawn import find_executable
 
-<<<<<<< HEAD
 from gi.repository import GLib
 
-=======
-import gobject
-import os
-
-from ..core.utils import shlex
->>>>>>> 1d50d70f
 from ..core import Messages
 
 
@@ -64,10 +54,6 @@
         """
         Execute this python flow graph.
         """
-<<<<<<< HEAD
-        run_command = self.page.flow_graph.get_option('run_command')
-=======
->>>>>>> 1d50d70f
         generator = self.page.get_generator()
         run_command = self.flow_graph.get_run_command(generator.file_path)
         run_command_args = shlex.split(run_command)
@@ -104,28 +90,5 @@
     def done(self):
         """Perform end of execution tasks."""
         Messages.send_end_exec(self.process.returncode)
-<<<<<<< HEAD
         self.page.process = None
-        self.update_callback()
-
-
-###########################################################
-# back-port from python3
-###########################################################
-_find_unsafe = re.compile(r'[^\w@%+=:,./-]').search
-
-
-def shlex_quote(s):
-    """Return a shell-escaped version of the string *s*."""
-    if not s:
-        return "''"
-    if _find_unsafe(s) is None:
-        return s
-
-    # use single quotes, and put single quotes into double quotes
-    # the string $'b is then quoted as '$'"'"'b'
-    return "'" + s.replace("'", "'\"'\"'") + "'"
-=======
-        self.page.set_proc(None)
-        self.update_callback()
->>>>>>> 1d50d70f
+        self.update_callback()