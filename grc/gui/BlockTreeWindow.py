--- conflicted
+++ resolved
@@ -30,7 +30,6 @@
 from . import Constants
 
 
-<<<<<<< HEAD
 NAME_INDEX, KEY_INDEX, DOC_INDEX = range(3)
 
 
@@ -53,62 +52,19 @@
     return out or 'undocumented'
 
 
+def _format_cat_tooltip(category):
+    tooltip = '{}: {}'.format('Category' if len(category) > 1 else 'Module', category[-1])
+
+    if category == ('Core',):
+        tooltip += '\n\nThis subtree is meant for blocks included with GNU Radio (in-tree).'
+
+    elif category == (Constants.DEFAULT_BLOCK_MODULE_NAME,):
+        tooltip += '\n\n' + Constants.DEFAULT_BLOCK_MODULE_TOOLTIP
+
+    return tooltip
+
+
 class BlockTreeWindow(Gtk.VBox):
-=======
-NAME_INDEX = 0
-KEY_INDEX = 1
-DOC_INDEX = 2
-
-DOC_MARKUP_TMPL = """\
-#set $docs = []
-#if $doc.get('')
-    #set $docs += $doc.pop('').splitlines() + ['']
-#end if
-#for b, d in $doc.iteritems()
-    #set $docs += ['--- {0} ---'.format(b)] + d.splitlines() + ['']
-#end for
-#set $len_out = 0
-#for $n, $line in $enumerate($docs[:-1])
-#if $n
-
-#end if
-$encode($line)#slurp
-#set $len_out += $len($line)
-#if $n > 10 or $len_out > 500
-
-...#slurp
-#break
-#end if
-#end for
-#if $len_out == 0
-undocumented#slurp
-#end if"""
-
-CAT_MARKUP_TMPL = """
-#set $name = $cat[-1]
-#if len($cat) > 1
-Category: $cat[-1]
-##
-#elif $name == 'Core'
-Module: Core
-
-This subtree is meant for blocks included with GNU Radio (in-tree).
-##
-#elif $name == $default_module
-This subtree holds all blocks (from OOT modules) that specify no module name. \
-The module name is the root category enclosed in square brackets.
-
-Please consider contacting OOT module maintainer for any block in here \
-and kindly ask to update their GRC Block Descriptions or Block Tree to include a module name.
-#else
-Module: $name
-##
-#end if
-""".strip()
-
-
-class BlockTreeWindow(gtk.VBox):
->>>>>>> 6fb0ff27
     """The block selection panel."""
 
     __gsignals__ = {
@@ -157,32 +113,19 @@
         renderer = Gtk.CellRendererText()
         column = Gtk.TreeViewColumn('Blocks', renderer, text=NAME_INDEX)
         self.treeview.append_column(column)
-        # try to enable the tooltips (available in pygtk 2.12 and above)
-        try:
-            self.treeview.set_tooltip_column(DOC_INDEX)
-        except:
-            pass
+        self.treeview.set_tooltip_column(DOC_INDEX)
         # setup sort order
         column.set_sort_column_id(0)
         self.treestore.set_sort_column_id(0, Gtk.SortType.ASCENDING)
         # setup drag and drop
-<<<<<<< HEAD
-        self.treeview.enable_model_drag_source(Gdk.ModifierType.BUTTON1_MASK, DND_TARGETS, Gdk.DragAction.COPY)
-=======
-        self.treeview.enable_model_drag_source(gtk.gdk.BUTTON1_MASK, Constants.DND_TARGETS, gtk.gdk.ACTION_COPY)
->>>>>>> 6fb0ff27
+        self.treeview.enable_model_drag_source(Gdk.ModifierType.BUTTON1_MASK, Constants.DND_TARGETS, Gdk.DragAction.COPY)
         self.treeview.connect('drag-data-get', self._handle_drag_get_data)
         # make the scrolled window to hold the tree view
         scrolled_window = Gtk.ScrolledWindow()
         scrolled_window.set_policy(Gtk.PolicyType.AUTOMATIC, Gtk.PolicyType.AUTOMATIC)
         scrolled_window.add_with_viewport(self.treeview)
-<<<<<<< HEAD
-        scrolled_window.set_size_request(DEFAULT_BLOCKS_WINDOW_WIDTH, -1)
+        scrolled_window.set_size_request(Constants.DEFAULT_BLOCKS_WINDOW_WIDTH, -1)
         self.pack_start(scrolled_window, True, True, 0)
-=======
-        scrolled_window.set_size_request(Constants.DEFAULT_BLOCKS_WINDOW_WIDTH, -1)
-        self.pack_start(scrolled_window)
->>>>>>> 6fb0ff27
         # map categories to iters, automatic mapping for root
         self._categories = {tuple(): None}
         self._categories_search = {tuple(): None}
@@ -195,7 +138,7 @@
 
     def repopulate(self):
         self.clear()
-        for block in self.platform.blocks.itervalues():
+        for block in six.itervalues(self.platform.blocks):
             if block.category:
                 self.add_block(block)
         self.expand_module_in_tree()
@@ -222,12 +165,6 @@
 
         category = tuple(filter(str, block.category))  # tuple is hashable, remove empty cats
 
-<<<<<<< HEAD
-        if isinstance(category, (str, six.text_type)):
-            category = category.split('/')
-        category = tuple(x for x in category if x)  # tuple is hashable
-=======
->>>>>>> 6fb0ff27
         # add category and all sub categories
         for level, parent_cat_name in enumerate(category, 1):
             parent_category = category[:level]
@@ -235,15 +172,8 @@
                 iter_ = treestore.insert_before(categories[parent_category[:-1]], None)
                 treestore.set_value(iter_, NAME_INDEX, parent_cat_name)
                 treestore.set_value(iter_, KEY_INDEX, '')
-<<<<<<< HEAD
-                treestore.set_value(iter_, DOC_INDEX, 'Category: ' + Utils.encode(cat_name))
-                categories[sub_category] = iter_
-=======
-                treestore.set_value(iter_, DOC_INDEX, Utils.parse_template(
-                    CAT_MARKUP_TMPL, cat=parent_category, default_module=Constants.DEFAULT_BLOCK_MODULE_NAME))
+                treestore.set_value(iter_, DOC_INDEX, _format_cat_tooltip(parent_cat_name))
                 categories[parent_category] = iter_
-
->>>>>>> 6fb0ff27
         # add block
         iter_ = treestore.insert_before(categories[category], None)
         treestore.set_value(iter_, NAME_INDEX, block.get_name())
