"""
Copyright 2007, 2008, 2009 Free Software Foundation, Inc.
This file is part of GNU Radio

GNU Radio Companion is free software; you can redistribute it and/or
modify it under the terms of the GNU General Public License
as published by the Free Software Foundation; either version 2
of the License, or (at your option) any later version.

GNU Radio Companion is distributed in the hope that it will be useful,
but WITHOUT ANY WARRANTY; without even the implied warranty of
MERCHANTABILITY or FITNESS FOR A PARTICULAR PURPOSE.  See the
GNU General Public License for more details.

You should have received a copy of the GNU General Public License
along with this program; if not, write to the Free Software
Foundation, Inc., 51 Franklin Street, Fifth Floor, Boston, MA  02110-1301, USA
"""

from __future__ import absolute_import
from gi.repository import Gtk, Gdk, GObject, Pango

from . import Actions, Utils, Constants
from .Dialogs import SimpleTextDisplay
import six

<<<<<<< HEAD
TAB_LABEL_MARKUP_TMPL="""\
#set $foreground = not $valid and 'foreground="red"' or ''
<span $foreground>$encode($tab)</span>"""
=======
>>>>>>> 5ad935c3

class PropsDialog(Gtk.Dialog):
    """
    A dialog to set block parameters, view errors, and view documentation.
    """

<<<<<<< HEAD
    def __init__(self, block, parent):
=======
    def __init__(self, parent, block):
>>>>>>> 5ad935c3
        """
        Properties dialog constructor.

        Args:%
            block: a block instance
        """

        Gtk.Dialog.__init__(
            self,
<<<<<<< HEAD
            title='Properties: %s' % block.get_name(),
            parent=parent,
            buttons=(gtk.STOCK_OK, gtk.RESPONSE_ACCEPT,
                     gtk.STOCK_CANCEL, gtk.RESPONSE_REJECT,
                     gtk.STOCK_APPLY, gtk.RESPONSE_APPLY)
=======
            title='Properties: ' + block.label,
            transient_for=parent,
            modal=True,
            destroy_with_parent=True,
        )
        self.add_buttons(
            Gtk.STOCK_OK, Gtk.ResponseType.ACCEPT,
            Gtk.STOCK_CANCEL, Gtk.ResponseType.REJECT,
            Gtk.STOCK_APPLY, Gtk.ResponseType.APPLY,
>>>>>>> 5ad935c3
        )
        self.set_response_sensitive(Gtk.ResponseType.APPLY, False)
        self.set_size_request(*Utils.scale(
            (Constants.MIN_DIALOG_WIDTH, Constants.MIN_DIALOG_HEIGHT)
        ))

        self._block = block
<<<<<<< HEAD
        self._parent = parent
=======
        self._hash = 0
>>>>>>> 5ad935c3

        vpaned = Gtk.VPaned()
        self.vbox.pack_start(vpaned, True, True, 0)

        # Notebook to hold param boxes
        notebook = self.notebook = Gtk.Notebook()
        notebook.set_show_border(False)
        notebook.set_scrollable(True)  # scroll arrows for page tabs
        notebook.set_tab_pos(Gtk.PositionType.TOP)
        vpaned.pack1(notebook, True)

        # Params boxes for block parameters
        self._params_boxes = []
        self._build_param_tab_boxes()

        # Docs for the block
        self._docs_text_display = doc_view = SimpleTextDisplay()
        doc_view.get_buffer().create_tag('b', weight=Pango.Weight.BOLD)
        self._docs_box = Gtk.ScrolledWindow()
        self._docs_box.set_policy(Gtk.PolicyType.AUTOMATIC, Gtk.PolicyType.AUTOMATIC)
        self._docs_box.add(self._docs_text_display)
        notebook.append_page(self._docs_box, Gtk.Label(label="Documentation"))

        # Generated code for the block
        if Actions.TOGGLE_SHOW_CODE_PREVIEW_TAB.get_active():
            self._code_text_display = code_view = SimpleTextDisplay()
            code_view.set_wrap_mode(Gtk.WrapMode.NONE)
            code_view.get_buffer().create_tag('b', weight=Pango.Weight.BOLD)
            code_view.set_monospace(True)
            # todo: set font size in non-deprecated way
            # code_view.override_font(Pango.FontDescription('monospace %d' % Constants.FONT_SIZE))
            code_box = Gtk.ScrolledWindow()
            code_box.set_policy(Gtk.PolicyType.AUTOMATIC, Gtk.PolicyType.AUTOMATIC)
            code_box.add(self._code_text_display)
            notebook.append_page(code_box, Gtk.Label(label="Generated Code"))
        else:
            self._code_text_display = None

        # Error Messages for the block
        self._error_messages_text_display = SimpleTextDisplay()
        self._error_box = Gtk.ScrolledWindow()
        self._error_box.set_policy(Gtk.PolicyType.AUTOMATIC, Gtk.PolicyType.AUTOMATIC)
        self._error_box.add(self._error_messages_text_display)
        vpaned.pack2(self._error_box)
        vpaned.set_position(int(0.65 * Constants.MIN_DIALOG_HEIGHT))

        # Connect events
        self.connect('key-press-event', self._handle_key_press)
        self.connect('show', self.update_gui)
        self.connect('response', self._handle_response)
        self.show_all()  # show all (performs initial gui update)

    def _build_param_tab_boxes(self):
        categories = (p.category for p in self._block.params.values())

        def unique_categories():
            seen = {Constants.DEFAULT_PARAM_TAB}
            yield Constants.DEFAULT_PARAM_TAB
            for cat in categories:
                if cat in seen:
                    continue
                yield cat
                seen.add(cat)

        for category in unique_categories():
            label = Gtk.Label()
            vbox = Gtk.VBox()
            scroll_box = Gtk.ScrolledWindow()
            scroll_box.set_policy(Gtk.PolicyType.AUTOMATIC, Gtk.PolicyType.AUTOMATIC)
            scroll_box.add(vbox)
            self.notebook.append_page(scroll_box, label)
            self._params_boxes.append((category, label, vbox))

    def _params_changed(self):
        """
        Have the params in this dialog changed?
        Ex: Added, removed, type change, hide change...
        To the props dialog, the hide setting of 'none' and 'part' are identical.
        Therefore, the props dialog only cares if the hide setting is/not 'all'.
        Make a hash that uniquely represents the params' state.

        Returns:
            true if changed
        """
        old_hash = self._hash
        new_hash = self._hash = hash(tuple(
            (hash(param), param.name, param.dtype, param.hide == 'all',)
            for param in self._block.params.values()
        ))
        return new_hash != old_hash

    def _handle_changed(self, *args):
        """
        A change occurred within a param:
        Rewrite/validate the block and update the gui.
        """
        self._block.rewrite()
        self._block.validate()
        self.update_gui()

    def _activate_apply(self, *args):
        self.set_response_sensitive(Gtk.ResponseType.APPLY, True)

    def update_gui(self, widget=None, force=False):
        """
        Repopulate the parameters boxes (if changed).
        Update all the input parameters.
        Update the error messages box.
        Hide the box if there are no errors.
        Update the documentation block.
        Hide the box if there are no docs.
        """
        if force or self._params_changed():
            # hide params box before changing
            for category, label, vbox in self._params_boxes:
                vbox.hide()
                # empty the params box
                for child in vbox.get_children():
                    vbox.remove(child)
                    # child.destroy()   # disabled because it throws errors...
                # repopulate the params box
                box_all_valid = True
                for param in self._block.params.values():
                    # todo: why do we even rebuild instead of really hiding params?
                    if param.category != category or param.hide == 'all':
                        continue
                    box_all_valid = box_all_valid and param.is_valid()
<<<<<<< HEAD
                    input_widget = param.get_input(self, self._handle_changed, self._activate_apply)
                    vbox.pack_start(input_widget, input_widget.expand)
                label.set_markup(Utils.parse_template(TAB_LABEL_MARKUP_TMPL, valid=box_all_valid, tab=tab))
                # show params box with new params
                vbox.show_all()
        # update the errors box
=======

                    input_widget = param.get_input(self._handle_changed, self._activate_apply,
                                                   transient_for=self.get_transient_for())
                    input_widget.show_all()
                    vbox.pack_start(input_widget, input_widget.expand, True, 1)

                label.set_markup('<span {color}>{name}</span>'.format(
                    color='foreground="red"' if not box_all_valid else '', name=Utils.encode(category)
                ))
                vbox.show()  # show params box with new params

>>>>>>> 5ad935c3
        if self._block.is_valid():
            self._error_box.hide()
        else:
            self._error_box.show()
        messages = '\n\n'.join(self._block.get_error_messages())
        self._error_messages_text_display.set_text(messages)

        self._update_docs_page()
        self._update_generated_code_page()

    def _update_docs_page(self):
        """Show documentation from XML and try to display best matching docstring"""
        buf = self._docs_text_display.get_buffer()
        buf.delete(buf.get_start_iter(), buf.get_end_iter())
        pos = buf.get_end_iter()

        docstrings = self._block.documentation.copy()
        if not docstrings:
            return

        # show documentation string from block yaml
        from_yaml = docstrings.pop('', '')
        for line in from_yaml.splitlines():
            if line.lstrip() == line and line.endswith(':'):
                buf.insert_with_tags_by_name(pos, line + '\n', 'b')
            else:
                buf.insert(pos, line + '\n')
        if from_yaml:
            buf.insert(pos, '\n')

        # if given the current parameters an exact match can be made
        block_constructor = self._block.templates.render('make').rsplit('.', 2)[-1]
        block_class = block_constructor.partition('(')[0].strip()
        if block_class in docstrings:
            docstrings = {block_class: docstrings[block_class]}

        # show docstring(s) extracted from python sources
        for cls_name, docstring in six.iteritems(docstrings):
            buf.insert_with_tags_by_name(pos, cls_name + '\n', 'b')
            buf.insert(pos, docstring + '\n\n')
        pos.backward_chars(2)
        buf.delete(pos, buf.get_end_iter())

    def _update_generated_code_page(self):
        if not self._code_text_display:
            return  # user disabled code preview

        buf = self._code_text_display.get_buffer()
        block = self._block
        key = block.key

        if key == 'epy_block':
            src = block.params['_source_code'].get_value()
        elif key == 'epy_module':
            src = block.params['source_code'].get_value()
        else:
            src = ''

        def insert(header, text):
            if not text:
                return
            buf.insert_with_tags_by_name(buf.get_end_iter(), header, 'b')
            buf.insert(buf.get_end_iter(), text)

        buf.delete(buf.get_start_iter(), buf.get_end_iter())
        insert('# Imports\n', block.templates.render('imports').strip('\n'))
        if block.is_variable:
            insert('\n\n# Variables\n', block.templates.render('var_make'))
        insert('\n\n# Blocks\n', block.templates.render('make'))
        if src:
            insert('\n\n# External Code ({}.py)\n'.format(block.name), src)

    def _handle_key_press(self, widget, event):
        close_dialog = (
            event.keyval == Gdk.KEY_Return and
            event.get_state() & Gdk.ModifierType.CONTROL_MASK == 0 and
            not isinstance(widget.get_focus(), Gtk.TextView)
        )
        if close_dialog:
            self.response(Gtk.ResponseType.ACCEPT)
            return True  # handled here

        return False  # forward the keypress

    def _handle_response(self, widget, response):
        if response in (Gtk.ResponseType.APPLY, Gtk.ResponseType.ACCEPT):
            for tab, label, vbox in self._params_boxes:
                for child in vbox.get_children():
                    child.apply_pending_changes()
            self.set_response_sensitive(Gtk.ResponseType.APPLY, False)
            return True
        return False<|MERGE_RESOLUTION|>--- conflicted
+++ resolved
@@ -24,23 +24,13 @@
 from .Dialogs import SimpleTextDisplay
 import six
 
-<<<<<<< HEAD
-TAB_LABEL_MARKUP_TMPL="""\
-#set $foreground = not $valid and 'foreground="red"' or ''
-<span $foreground>$encode($tab)</span>"""
-=======
->>>>>>> 5ad935c3
 
 class PropsDialog(Gtk.Dialog):
     """
     A dialog to set block parameters, view errors, and view documentation.
     """
 
-<<<<<<< HEAD
-    def __init__(self, block, parent):
-=======
     def __init__(self, parent, block):
->>>>>>> 5ad935c3
         """
         Properties dialog constructor.
 
@@ -50,13 +40,6 @@
 
         Gtk.Dialog.__init__(
             self,
-<<<<<<< HEAD
-            title='Properties: %s' % block.get_name(),
-            parent=parent,
-            buttons=(gtk.STOCK_OK, gtk.RESPONSE_ACCEPT,
-                     gtk.STOCK_CANCEL, gtk.RESPONSE_REJECT,
-                     gtk.STOCK_APPLY, gtk.RESPONSE_APPLY)
-=======
             title='Properties: ' + block.label,
             transient_for=parent,
             modal=True,
@@ -66,7 +49,6 @@
             Gtk.STOCK_OK, Gtk.ResponseType.ACCEPT,
             Gtk.STOCK_CANCEL, Gtk.ResponseType.REJECT,
             Gtk.STOCK_APPLY, Gtk.ResponseType.APPLY,
->>>>>>> 5ad935c3
         )
         self.set_response_sensitive(Gtk.ResponseType.APPLY, False)
         self.set_size_request(*Utils.scale(
@@ -74,11 +56,7 @@
         ))
 
         self._block = block
-<<<<<<< HEAD
-        self._parent = parent
-=======
         self._hash = 0
->>>>>>> 5ad935c3
 
         vpaned = Gtk.VPaned()
         self.vbox.pack_start(vpaned, True, True, 0)
@@ -206,14 +184,6 @@
                     if param.category != category or param.hide == 'all':
                         continue
                     box_all_valid = box_all_valid and param.is_valid()
-<<<<<<< HEAD
-                    input_widget = param.get_input(self, self._handle_changed, self._activate_apply)
-                    vbox.pack_start(input_widget, input_widget.expand)
-                label.set_markup(Utils.parse_template(TAB_LABEL_MARKUP_TMPL, valid=box_all_valid, tab=tab))
-                # show params box with new params
-                vbox.show_all()
-        # update the errors box
-=======
 
                     input_widget = param.get_input(self._handle_changed, self._activate_apply,
                                                    transient_for=self.get_transient_for())
@@ -225,7 +195,6 @@
                 ))
                 vbox.show()  # show params box with new params
 
->>>>>>> 5ad935c3
         if self._block.is_valid():
             self._error_box.hide()
         else:
