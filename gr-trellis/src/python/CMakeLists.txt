# Copyright 2011-2012 Free Software Foundation, Inc.
#
# This file is part of GNU Radio
#
# GNU Radio is free software; you can redistribute it and/or modify
# it under the terms of the GNU General Public License as published by
# the Free Software Foundation; either version 3, or (at your option)
# any later version.
#
# GNU Radio is distributed in the hope that it will be useful,
# but WITHOUT ANY WARRANTY; without even the implied warranty of
# MERCHANTABILITY or FITNESS FOR A PARTICULAR PURPOSE.  See the
# GNU General Public License for more details.
#
# You should have received a copy of the GNU General Public License
# along with GNU Radio; see the file COPYING.  If not, write to
# the Free Software Foundation, Inc., 51 Franklin Street,
# Boston, MA 02110-1301, USA.

########################################################################
# Handle the unit tests
########################################################################
if(ENABLE_TESTING)

list(APPEND GR_TEST_PYTHON_DIRS
    ${CMAKE_BINARY_DIR}/gr-digital/swig
    ${CMAKE_BINARY_DIR}/gr-trellis/src/lib
)
list(APPEND GR_TEST_TARGET_DEPS gnuradio-digital gnuradio-trellis)

include(GrPython)
include(GrTest)
file(GLOB py_qa_test_files "qa_*.py")
foreach(py_qa_test_file ${py_qa_test_files})
    get_filename_component(py_qa_test_name ${py_qa_test_file} NAME_WE)
<<<<<<< HEAD
    set(GR_TEST_PYTHON_DIRS
        ${CMAKE_BINARY_DIR}/gnuradio-core/src/python
        ${CMAKE_BINARY_DIR}/gnuradio-core/src/lib/swig
        ${CMAKE_BINARY_DIR}/gr-digital/swig
        ${CMAKE_BINARY_DIR}/gr-analog/swig
        ${CMAKE_BINARY_DIR}/gr-trellis/src/lib
    )
    set(GR_TEST_TARGET_DEPS volk gruel gnuradio-core
      gnuradio-digital gnuradio-analog gnuradio-trellis)
=======
>>>>>>> 315237fd
    GR_ADD_TEST(${py_qa_test_name} ${PYTHON_EXECUTABLE} ${PYTHON_DASH_B} ${py_qa_test_file})
endforeach(py_qa_test_file)
endif(ENABLE_TESTING)<|MERGE_RESOLUTION|>--- conflicted
+++ resolved
@@ -23,28 +23,17 @@
 if(ENABLE_TESTING)
 
 list(APPEND GR_TEST_PYTHON_DIRS
+    ${CMAKE_BINARY_DIR}/gr-analog/swig
     ${CMAKE_BINARY_DIR}/gr-digital/swig
     ${CMAKE_BINARY_DIR}/gr-trellis/src/lib
 )
-list(APPEND GR_TEST_TARGET_DEPS gnuradio-digital gnuradio-trellis)
+list(APPEND GR_TEST_TARGET_DEPS gnuradio-analog gnuradio-digital gnuradio-trellis)
 
 include(GrPython)
 include(GrTest)
 file(GLOB py_qa_test_files "qa_*.py")
 foreach(py_qa_test_file ${py_qa_test_files})
     get_filename_component(py_qa_test_name ${py_qa_test_file} NAME_WE)
-<<<<<<< HEAD
-    set(GR_TEST_PYTHON_DIRS
-        ${CMAKE_BINARY_DIR}/gnuradio-core/src/python
-        ${CMAKE_BINARY_DIR}/gnuradio-core/src/lib/swig
-        ${CMAKE_BINARY_DIR}/gr-digital/swig
-        ${CMAKE_BINARY_DIR}/gr-analog/swig
-        ${CMAKE_BINARY_DIR}/gr-trellis/src/lib
-    )
-    set(GR_TEST_TARGET_DEPS volk gruel gnuradio-core
-      gnuradio-digital gnuradio-analog gnuradio-trellis)
-=======
->>>>>>> 315237fd
     GR_ADD_TEST(${py_qa_test_name} ${PYTHON_EXECUTABLE} ${PYTHON_DASH_B} ${py_qa_test_file})
 endforeach(py_qa_test_file)
 endif(ENABLE_TESTING)