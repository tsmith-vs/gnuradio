--- conflicted
+++ resolved
@@ -35,8 +35,6 @@
     ulaw_decode_bs.h
     ulaw_encode_sb.h
     DESTINATION ${GR_INCLUDE_DIR}/gnuradio/vocoder
-<<<<<<< HEAD
-    COMPONENT "vocoder_devel"
 )
 if(LIBCODEC2_FOUND)
 install(FILES
@@ -44,7 +42,6 @@
     codec2_decode_ps.h
     codec2_encode_sp.h
     DESTINATION ${GR_INCLUDE_DIR}/gnuradio/vocoder
-    COMPONENT "vocoder_devel"
 )
 endif(LIBCODEC2_FOUND)
 if(LIBGSM_FOUND)
@@ -52,9 +49,5 @@
     gsm_fr_decode_ps.h
     gsm_fr_encode_sp.h
     DESTINATION ${GR_INCLUDE_DIR}/gnuradio/vocoder
-    COMPONENT "vocoder_devel"
 )
-endif(LIBGSM_FOUND)
-=======
-)
->>>>>>> c7692c32
+endif(LIBGSM_FOUND)