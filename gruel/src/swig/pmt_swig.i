--- conflicted
+++ resolved
@@ -73,723 +73,6 @@
 
 namespace pmt{
 
-<<<<<<< HEAD
-typedef boost::intrusive_ptr<pmt_base> pmt_t;
-
-/*
- * ------------------------------------------------------------------------
- * Booleans.  Two constants, #t and #f.
- *
- * In predicates, anything that is not #f is considered true.
- * I.e., there is a single false value, #f.
- * ------------------------------------------------------------------------
- */
-extern const pmt_t PMT_T;
-extern const pmt_t PMT_F;
-
-//! Return true if obj is \#t or \#f, else return false.
-bool pmt_is_bool(pmt_t obj);
-
-//! Return false if obj is \#f, else return true.
-bool pmt_is_true(pmt_t obj);
-
-//! Return true if obj is \#f, else return true.
-bool pmt_is_false(pmt_t obj);
-
-//! Return \#f is val is false, else return \#t.
-pmt_t pmt_from_bool(bool val);
-
-//! Return true if val is PMT_T, return false when val is PMT_F,
-// else raise wrong_type exception.
-bool pmt_to_bool(pmt_t val);
-
-/*
- * ------------------------------------------------------------------------
- *			       Symbols
- * ------------------------------------------------------------------------
- */
-
-//! Return true if obj is a symbol, else false.
-bool pmt_is_symbol(const pmt_t& obj);
-
-//! Return the symbol whose name is \p s.
-pmt_t pmt_string_to_symbol(const std::string &s);
-
-//! Alias for pmt_string_to_symbol
-pmt_t pmt_intern(const std::string &s);
-
-
-/*!
- * If \p is a symbol, return the name of the symbol as a string.
- * Otherwise, raise the wrong_type exception.
- */
-const std::string pmt_symbol_to_string(const pmt_t& sym);
-
-/*
- * ------------------------------------------------------------------------
- *           Numbers: we support integer, real and complex
- * ------------------------------------------------------------------------
- */
-
-//! Return true if obj is any kind of number, else false.
-bool pmt_is_number(pmt_t obj);
-
-/*
- * ------------------------------------------------------------------------
- *			       Integers
- * ------------------------------------------------------------------------
- */
-
-//! Return true if \p x is an integer number, else false
-bool pmt_is_integer(pmt_t x);
-
-//! Return the pmt value that represents the integer \p x.
-pmt_t pmt_from_long(long x);
-
-/*!
- * \brief Convert pmt to long if possible.
- *
- * When \p x represents an exact integer that fits in a long,
- * return that integer.  Else raise an exception, either wrong_type
- * when x is not an exact integer, or out_of_range when it doesn't fit.
- */
-long pmt_to_long(pmt_t x);
-
-/*
- * ------------------------------------------------------------------------
- *			       uint64_t
- * ------------------------------------------------------------------------
- */
-
-//! Return true if \p x is an uint64 number, else false
-bool pmt_is_uint64(pmt_t x);
-
-//! Return the pmt value that represents the uint64 \p x.
-pmt_t pmt_from_uint64(uint64_t x);
-
-/*!
- * \brief Convert pmt to uint64 if possible.
- *
- * When \p x represents an exact integer that fits in a uint64,
- * return that uint64.  Else raise an exception, either wrong_type
- * when x is not an exact uint64, or out_of_range when it doesn't fit.
- */
-uint64_t pmt_to_uint64(pmt_t x);
-
-/*
- * ------------------------------------------------------------------------
- *				Reals
- * ------------------------------------------------------------------------
- */
-
-/*
- * \brief Return true if \p obj is a real number, else false.
- */
-bool pmt_is_real(pmt_t obj);
-
-//! Return the pmt value that represents double \p x.
-pmt_t pmt_from_double(double x);
-
-/*!
- * \brief Convert pmt to double if possible.
- *
- * Returns the number closest to \p val that is representable
- * as a double.  The argument \p val must be a real or integer, otherwise
- * a wrong_type exception is raised.
- */
-double pmt_to_double(pmt_t x);
-
-/*
- * ------------------------------------------------------------------------
- *			       Complex
- * ------------------------------------------------------------------------
- */
-
-/*!
- * \brief return true if \p obj is a complex number, false otherwise.
- */
-bool pmt_is_complex(pmt_t obj);
-
-//! Return a complex number constructed of the given real and imaginary parts.
-pmt_t pmt_make_rectangular(double re, double im);
-
-pmt_t pmt_from_complex(const std::complex<double> &z);
-
-/*!
- * If \p z is complex, real or integer, return the closest complex<double>.
- * Otherwise, raise the wrong_type exception.
- */
-std::complex<double> pmt_to_complex(pmt_t z);
-
-/*
- * ------------------------------------------------------------------------
- *				Pairs
- * ------------------------------------------------------------------------
- */
-
-extern const pmt_t PMT_NIL;	//< the empty list
-
-//! Return true if \p x is the empty list, otherwise return false.
-bool pmt_is_null(const pmt_t& x);
-
-//! Return true if \p obj is a pair, else false.
-bool pmt_is_pair(const pmt_t& obj);
-
-//! Return a newly allocated pair whose car is \p x and whose cdr is \p y.
-pmt_t pmt_cons(const pmt_t& x, const pmt_t& y);
-
-//! If \p pair is a pair, return the car of the \p pair, otherwise raise wrong_type.
-pmt_t pmt_car(const pmt_t& pair);
-
-//! If \p pair is a pair, return the cdr of the \p pair, otherwise raise wrong_type.
-pmt_t pmt_cdr(const pmt_t& pair);
-
-//! Stores \p value in the car field of \p pair.
-void pmt_set_car(pmt_t pair, pmt_t value);
-
-//! Stores \p value in the cdr field of \p pair.
-void pmt_set_cdr(pmt_t pair, pmt_t value);
-
-pmt_t pmt_caar(pmt_t pair);
-pmt_t pmt_cadr(pmt_t pair);
-pmt_t pmt_cdar(pmt_t pair);
-pmt_t pmt_cddr(pmt_t pair);
-pmt_t pmt_caddr(pmt_t pair);
-pmt_t pmt_cadddr(pmt_t pair);
-
-/*
- * ------------------------------------------------------------------------
- *			          Tuples
- *
- * Store a fixed number of objects.  Tuples are not modifiable, and thus
- * are excellent for use as messages.  Indexing is zero based.
- * Access time to an element is O(1).
- * ------------------------------------------------------------------------
- */
-
-//! Return true if \p x is a tuple, othewise false.
-bool pmt_is_tuple(pmt_t x);
-
-pmt_t pmt_make_tuple();
-pmt_t pmt_make_tuple(const pmt_t &e0);
-pmt_t pmt_make_tuple(const pmt_t &e0, const pmt_t &e1);
-pmt_t pmt_make_tuple(const pmt_t &e0, const pmt_t &e1, const pmt_t &e2);
-pmt_t pmt_make_tuple(const pmt_t &e0, const pmt_t &e1, const pmt_t &e2, const pmt_t &e3);
-pmt_t pmt_make_tuple(const pmt_t &e0, const pmt_t &e1, const pmt_t &e2, const pmt_t &e3, const pmt_t &e4);
-pmt_t pmt_make_tuple(const pmt_t &e0, const pmt_t &e1, const pmt_t &e2, const pmt_t &e3, const pmt_t &e4, const pmt_t &e5);
-pmt_t pmt_make_tuple(const pmt_t &e0, const pmt_t &e1, const pmt_t &e2, const pmt_t &e3, const pmt_t &e4, const pmt_t &e5, const pmt_t &e6);
-pmt_t pmt_make_tuple(const pmt_t &e0, const pmt_t &e1, const pmt_t &e2, const pmt_t &e3, const pmt_t &e4, const pmt_t &e5, const pmt_t &e6, const pmt_t &e7);
-pmt_t pmt_make_tuple(const pmt_t &e0, const pmt_t &e1, const pmt_t &e2, const pmt_t &e3, const pmt_t &e4, const pmt_t &e5, const pmt_t &e6, const pmt_t &e7, const pmt_t &e8);
-pmt_t pmt_make_tuple(const pmt_t &e0, const pmt_t &e1, const pmt_t &e2, const pmt_t &e3, const pmt_t &e4, const pmt_t &e5, const pmt_t &e6, const pmt_t &e7, const pmt_t &e8, const pmt_t &e9);
-
-/*!
- * If \p x is a vector or proper list, return a tuple containing the elements of x
- */
-pmt_t pmt_to_tuple(const pmt_t &x);
-
-/*!
- * Return the contents of position \p k of \p tuple.
- * \p k must be a valid index of \p tuple.
- */
-pmt_t pmt_tuple_ref(const pmt_t &tuple, size_t k);
-
-/*
- * ------------------------------------------------------------------------
- *			       Vectors
- *
- * These vectors can hold any kind of objects.  Indexing is zero based.
- * ------------------------------------------------------------------------
- */
-
-//! Return true if \p x is a vector, othewise false.
-bool pmt_is_vector(pmt_t x);
-
-//! Make a vector of length \p k, with initial values set to \p fill
-pmt_t pmt_make_vector(size_t k, pmt_t fill);
-
-/*!
- * Return the contents of position \p k of \p vector.
- * \p k must be a valid index of \p vector.
- */
-pmt_t pmt_vector_ref(pmt_t vector, size_t k);
-
-//! Store \p obj in position \p k.
-void pmt_vector_set(pmt_t vector, size_t k, pmt_t obj);
-
-//! Store \p fill in every position of \p vector
-void pmt_vector_fill(pmt_t vector, pmt_t fill);
-
-/*
- * ------------------------------------------------------------------------
- *		      Binary Large Objects (BLOBs)
- *
- * Handy for passing around uninterpreted chunks of memory.
- * ------------------------------------------------------------------------
- */
-
-//! Return true if \p x is a blob, othewise false.
-bool pmt_is_blob(pmt_t x);
-
-/*!
- * \brief Make a blob given a pointer and length in bytes
- *
- * \param buf is the pointer to data to use to create blob
- * \param len is the size of the data in bytes.
- *
- * The data is copied into the blob.
- */
-pmt_t pmt_make_blob(const void *buf, size_t len);
-
-//! Return a pointer to the blob's data
-const void *pmt_blob_data(pmt_t blob);
-
-//! Return the blob's length in bytes
-size_t pmt_blob_length(pmt_t blob);
-
-/*!
- * <pre>
- * ------------------------------------------------------------------------
- *		       Uniform Numeric Vectors
- *
- * A uniform numeric vector is a vector whose elements are all of single
- * numeric type.  pmt offers uniform numeric vectors for signed and
- * unsigned 8-bit, 16-bit, 32-bit, and 64-bit integers, two sizes of
- * floating point values, and complex floating-point numbers of these
- * two sizes.  Indexing is zero based.
- *
- * The names of the functions include these tags in their names:
- *
- *    u8  unsigned 8-bit integers
- *    s8  signed 8-bit integers
- *   u16  unsigned 16-bit integers
- *   s16  signed 16-bit integers
- *   u32  unsigned 32-bit integers
- *   s32  signed 32-bit integers
- *   u64  unsigned 64-bit integers
- *   s64  signed 64-bit integers
- *   f32  the C++ type float
- *   f64  the C++ type double
- *   c32  the C++ type complex<float>
- *   c64  the C++ type complex<double>
- * ------------------------------------------------------------------------
- * </pre>
- */
-
-//! true if \p x is any kind of uniform numeric vector
-bool pmt_is_uniform_vector(pmt_t x);
-
-bool pmt_is_u8vector(pmt_t x);
-bool pmt_is_s8vector(pmt_t x);
-bool pmt_is_u16vector(pmt_t x);
-bool pmt_is_s16vector(pmt_t x);
-bool pmt_is_u32vector(pmt_t x);
-bool pmt_is_s32vector(pmt_t x);
-bool pmt_is_u64vector(pmt_t x);
-bool pmt_is_s64vector(pmt_t x);
-bool pmt_is_f32vector(pmt_t x);
-bool pmt_is_f64vector(pmt_t x);
-bool pmt_is_c32vector(pmt_t x);
-bool pmt_is_c64vector(pmt_t x);
-
-pmt_t pmt_make_u8vector(size_t k, uint8_t fill);
-pmt_t pmt_make_s8vector(size_t k, int8_t fill);
-pmt_t pmt_make_u16vector(size_t k, uint16_t fill);
-pmt_t pmt_make_s16vector(size_t k, int16_t fill);
-pmt_t pmt_make_u32vector(size_t k, uint32_t fill);
-pmt_t pmt_make_s32vector(size_t k, int32_t fill);
-pmt_t pmt_make_u64vector(size_t k, uint64_t fill);
-pmt_t pmt_make_s64vector(size_t k, int64_t fill);
-pmt_t pmt_make_f32vector(size_t k, float fill);
-pmt_t pmt_make_f64vector(size_t k, double fill);
-pmt_t pmt_make_c32vector(size_t k, std::complex<float> fill);
-pmt_t pmt_make_c64vector(size_t k, std::complex<double> fill);
-
-
-pmt_t pmt_init_u8vector(size_t k, const std::vector<uint8_t> &data);
-pmt_t pmt_init_s8vector(size_t k, const std::vector<int8_t> &data);
-pmt_t pmt_init_u16vector(size_t k, const std::vector<uint16_t> &data);
-pmt_t pmt_init_s16vector(size_t k, const std::vector<int16_t> &data);
-pmt_t pmt_init_u32vector(size_t k, const std::vector<uint32_t> &data);
-pmt_t pmt_init_s32vector(size_t k, const std::vector<int32_t> &data);
-pmt_t pmt_init_f32vector(size_t k, const std::vector<float> &data);
-pmt_t pmt_init_f64vector(size_t k, const std::vector<double> &data);
-pmt_t pmt_init_c32vector(size_t k, const std::vector<std::complex<float> > &data);
-pmt_t pmt_init_c64vector(size_t k, const std::vector<std::complex<double> > &data);
-
-uint8_t  pmt_u8vector_ref(pmt_t v, size_t k);
-int8_t   pmt_s8vector_ref(pmt_t v, size_t k);
-uint16_t pmt_u16vector_ref(pmt_t v, size_t k);
-int16_t  pmt_s16vector_ref(pmt_t v, size_t k);
-uint32_t pmt_u32vector_ref(pmt_t v, size_t k);
-int32_t  pmt_s32vector_ref(pmt_t v, size_t k);
-uint64_t pmt_u64vector_ref(pmt_t v, size_t k);
-int64_t  pmt_s64vector_ref(pmt_t v, size_t k);
-float    pmt_f32vector_ref(pmt_t v, size_t k);
-double   pmt_f64vector_ref(pmt_t v, size_t k);
-std::complex<float>  pmt_c32vector_ref(pmt_t v, size_t k);
-std::complex<double> pmt_c64vector_ref(pmt_t v, size_t k);
-
-void pmt_u8vector_set(pmt_t v, size_t k, uint8_t x);  //< v[k] = x
-void pmt_s8vector_set(pmt_t v, size_t k, int8_t x);
-void pmt_u16vector_set(pmt_t v, size_t k, uint16_t x);
-void pmt_s16vector_set(pmt_t v, size_t k, int16_t x);
-void pmt_u32vector_set(pmt_t v, size_t k, uint32_t x);
-void pmt_s32vector_set(pmt_t v, size_t k, int32_t x);
-void pmt_u64vector_set(pmt_t v, size_t k, uint64_t x);
-void pmt_s64vector_set(pmt_t v, size_t k, int64_t x);
-void pmt_f32vector_set(pmt_t v, size_t k, float x);
-void pmt_f64vector_set(pmt_t v, size_t k, double x);
-void pmt_c32vector_set(pmt_t v, size_t k, std::complex<float> x);
-void pmt_c64vector_set(pmt_t v, size_t k, std::complex<double> x);
-
-// Return const pointers to the elements
-
-%apply size_t & INOUT { size_t &len };
-
-// works with any; len is in bytes
-// Returns an opaque Python type
-const void *pmt_uniform_vector_elements(pmt_t v, size_t &len);  
-
-// Returns a Python tuple
-const std::vector<uint8_t>  pmt_u8vector_elements(pmt_t v);
-const std::vector<int8_t>   pmt_s8vector_elements(pmt_t v);
-const std::vector<uint16_t> pmt_u16vector_elements(pmt_t v);
-const std::vector<int16_t>  pmt_s16vector_elements(pmt_t v);
-const std::vector<uint32_t> pmt_u32vector_elements(pmt_t v);
-const std::vector<int32_t>  pmt_s32vector_elements(pmt_t v);
-const std::vector<float>    pmt_f32vector_elements(pmt_t v);
-const std::vector<double>   pmt_f64vector_elements(pmt_t v);
-const std::vector<std::complex<float> > pmt_c32vector_elements(pmt_t v);
-const std::vector<std::complex<double> > pmt_c64vector_elements(pmt_t v);
-
-/*
- * ------------------------------------------------------------------------
- *	   Dictionary (a.k.a associative array, hash, map)
- *
- * This is a functional data structure that is persistent.  Updating a
- * functional data structure does not destroy the existing version, but
- * rather creates a new version that coexists with the old.
- * ------------------------------------------------------------------------
- */
-
-//! Return true if \p obj is a dictionary
-bool pmt_is_dict(const pmt_t &obj);
-
-//! Make an empty dictionary
-pmt_t pmt_make_dict();
-
-//! Return a new dictionary with \p key associated with \p value.
-pmt_t pmt_dict_add(const pmt_t &dict, const pmt_t &key, const pmt_t &value);
-
-//! Return a new dictionary with \p key removed.
-pmt_t pmt_dict_delete(const pmt_t &dict, const pmt_t &key);
-
-//! Return true if \p key exists in \p dict
-bool  pmt_dict_has_key(const pmt_t &dict, const pmt_t &key);
-
-//! If \p key exists in \p dict, return associated value; otherwise return \p not_found.
-pmt_t pmt_dict_ref(const pmt_t &dict, const pmt_t &key, const pmt_t &not_found);
-
-//! Return list of (key . value) pairs
-pmt_t pmt_dict_items(pmt_t dict);
-
-//! Return list of keys
-pmt_t pmt_dict_keys(pmt_t dict);
-
-//! Return list of values
-pmt_t pmt_dict_values(pmt_t dict);
-
-/*
- * ------------------------------------------------------------------------
- *   Any (wraps boost::any -- can be used to wrap pretty much anything)
- *
- * Cannot be serialized or used across process boundaries.
- * See http://www.boost.org/doc/html/any.html
- * ------------------------------------------------------------------------
- */
-
-//! Return true if \p obj is an any
-bool pmt_is_any(pmt_t obj);
-
-//! make an any
-pmt_t pmt_make_any(const boost::any &any);
-
-//! Return underlying boost::any
-boost::any pmt_any_ref(pmt_t obj);
-
-//! Store \p any in \p obj
-void pmt_any_set(pmt_t obj, const boost::any &any);
-
-
-/*
- * ------------------------------------------------------------------------
- *    msg_accepter -- pmt representation of gruel::msg_accepter
- * ------------------------------------------------------------------------
- */
-//! Return true if \p obj is a msg_accepter
-bool pmt_is_msg_accepter(const pmt_t &obj);
-
-//! make a msg_accepter
-pmt_t pmt_make_msg_accepter(boost::shared_ptr<gruel::msg_accepter> ma);
-
-//! Return underlying msg_accepter
-boost::shared_ptr<gruel::msg_accepter> pmt_msg_accepter_ref(const pmt_t &obj);
-
-/*
- * ------------------------------------------------------------------------
- *			  General functions
- * ------------------------------------------------------------------------
- */
-
-//! Return true if x and y are the same object; otherwise return false.
-bool pmt_eq(const pmt_t& x, const pmt_t& y);
-
-/*!
- * \brief Return true if x and y should normally be regarded as the same object, else false.
- *
- * <pre>
- * eqv returns true if:
- *   x and y are the same object.
- *   x and y are both \#t or both \#f.
- *   x and y are both symbols and their names are the same.
- *   x and y are both numbers, and are numerically equal.
- *   x and y are both the empty list (nil).
- *   x and y are pairs or vectors that denote same location in store.
- * </pre>
- */
-bool pmt_eqv(const pmt_t& x, const pmt_t& y);
-
-/*!
- * pmt_equal recursively compares the contents of pairs and vectors,
- * applying pmt_eqv on other objects such as numbers and symbols.
- * pmt_equal may fail to terminate if its arguments are circular data
- * structures.
- */
-bool pmt_equal(const pmt_t& x, const pmt_t& y);
-
-
-//! Return the number of elements in v
-size_t pmt_length(const pmt_t& v);
-
-/*!
- * \brief Find the first pair in \p alist whose car field is \p obj
- *  and return that pair.
- *
- * \p alist (for "association list") must be a list of pairs.  If no pair
- * in \p alist has \p obj as its car then \#f is returned.
- * Uses pmt_eq to compare \p obj with car fields of the pairs in \p alist.
- */
-pmt_t pmt_assq(pmt_t obj, pmt_t alist);
-
-/*!
- * \brief Find the first pair in \p alist whose car field is \p obj
- *  and return that pair.
- *
- * \p alist (for "association list") must be a list of pairs.  If no pair
- * in \p alist has \p obj as its car then \#f is returned.
- * Uses pmt_eqv to compare \p obj with car fields of the pairs in \p alist.
- */
-pmt_t pmt_assv(pmt_t obj, pmt_t alist);
-
-/*!
- * \brief Find the first pair in \p alist whose car field is \p obj
- *  and return that pair.
- *
- * \p alist (for "association list") must be a list of pairs.  If no pair
- * in \p alist has \p obj as its car then \#f is returned.
- * Uses pmt_equal to compare \p obj with car fields of the pairs in \p alist.
- */
-pmt_t pmt_assoc(pmt_t obj, pmt_t alist);
-
-/*!
- * \brief Apply \p proc element-wise to the elements of list and returns
- * a list of the results, in order.
- *
- * \p list must be a list.  The dynamic order in which \p proc is
- * applied to the elements of \p list is unspecified.
- */
-pmt_t pmt_map(pmt_t proc(const pmt_t&), pmt_t list);
-
-/*!
- * \brief reverse \p list.
- *
- * \p list must be a proper list.
- */
-pmt_t pmt_reverse(pmt_t list);
-
-/*!
- * \brief destructively reverse \p list.
- *
- * \p list must be a proper list.
- */
-pmt_t pmt_reverse_x(pmt_t list);
-
-/*!
- * \brief (acons x y a) == (cons (cons x y) a)
- */
-inline static pmt_t
-pmt_acons(pmt_t x, pmt_t y, pmt_t a)
-{
-  return pmt_cons(pmt_cons(x, y), a);
-}
-
-/*!
- * \brief locates \p nth element of \n list where the car is the 'zeroth' element.
- */
-pmt_t pmt_nth(size_t n, pmt_t list);
-
-/*!
- * \brief returns the tail of \p list that would be obtained by calling
- * cdr \p n times in succession.
- */
-pmt_t pmt_nthcdr(size_t n, pmt_t list);
-
-/*!
- * \brief Return the first sublist of \p list whose car is \p obj.
- * If \p obj does not occur in \p list, then \#f is returned.
- * pmt_memq use pmt_eq to compare \p obj with the elements of \p list.
- */
-pmt_t pmt_memq(pmt_t obj, pmt_t list);
-
-/*!
- * \brief Return the first sublist of \p list whose car is \p obj.
- * If \p obj does not occur in \p list, then \#f is returned.
- * pmt_memv use pmt_eqv to compare \p obj with the elements of \p list.
- */
-pmt_t pmt_memv(pmt_t obj, pmt_t list);
-
-/*!
- * \brief Return the first sublist of \p list whose car is \p obj.
- * If \p obj does not occur in \p list, then \#f is returned.
- * pmt_member use pmt_equal to compare \p obj with the elements of \p list.
- */
-pmt_t pmt_member(pmt_t obj, pmt_t list);
-
-/*!
- * \brief Return true if every element of \p list1 appears in \p list2, and false otherwise.
- * Comparisons are done with pmt_eqv.
- */
-bool pmt_subsetp(pmt_t list1, pmt_t list2);
-
-/*!
- * \brief Return a list of length 1 containing \p x1
- */
-pmt_t pmt_list1(const pmt_t& x1);
-
-/*!
- * \brief Return a list of length 2 containing \p x1, \p x2
- */
-pmt_t pmt_list2(const pmt_t& x1, const pmt_t& x2);
-
-/*!
- * \brief Return a list of length 3 containing \p x1, \p x2, \p x3
- */
-pmt_t pmt_list3(const pmt_t& x1, const pmt_t& x2, const pmt_t& x3);
-
-/*!
- * \brief Return a list of length 4 containing \p x1, \p x2, \p x3, \p x4
- */
-pmt_t pmt_list4(const pmt_t& x1, const pmt_t& x2, const pmt_t& x3, const pmt_t& x4);
-
-/*!
- * \brief Return a list of length 5 containing \p x1, \p x2, \p x3, \p x4, \p x5
- */
-pmt_t pmt_list5(const pmt_t& x1, const pmt_t& x2, const pmt_t& x3, const pmt_t& x4, const pmt_t& x5);
-
-/*!
- * \brief Return a list of length 6 containing \p x1, \p x2, \p x3, \p x4, \p
- * x5, \p x6
- */
-pmt_t pmt_list6(const pmt_t& x1, const pmt_t& x2, const pmt_t& x3, const pmt_t& x4, const pmt_t& x5, const pmt_t& x6);
-
-/*!
- * \brief Return \p list with \p item added to it.
- */
-pmt_t pmt_list_add(pmt_t list, const pmt_t& item);
-
-/*!
- * \brief Return \p list with \p item removed
- */
-pmt_t pmt_list_rm(pmt_t list, const pmt_t& item);
-
-/*!
- * \brief Return bool of \p list contains \p item
- */
-bool pmt_list_has(pmt_t list, const pmt_t& item);
-
-/*
- * ------------------------------------------------------------------------
- *			     read / write
- * ------------------------------------------------------------------------
- */
-extern const pmt_t PMT_EOF;	//< The end of file object
-
-//! return true if obj is the EOF object, otherwise return false.
-bool pmt_is_eof_object(pmt_t obj);
-
-/*!
- * read converts external representations of pmt objects into the
- * objects themselves.  Read returns the next object parsable from
- * the given input port, updating port to point to the first
- * character past the end of the external representation of the
- * object.
- *
- * If an end of file is encountered in the input before any
- * characters are found that can begin an object, then an end of file
- * object is returned.   The port remains open, and further attempts
- * to read will also return an end of file object.  If an end of file
- * is encountered after the beginning of an object's external
- * representation, but the external representation is incomplete and
- * therefore not parsable, an error is signaled.
- */
-pmt_t pmt_read(std::istream &port);
-
-/*!
- * Write a written representation of \p obj to the given \p port.
- */
-void pmt_write(pmt_t obj, std::ostream &port);
-
-/*!
- * Return a string representation of \p obj.
- * This is the same output as would be generated by pmt_write.
- */
-std::string pmt_write_string(pmt_t obj);
-
-
-/*!
- * \brief Write pmt string representation to stdout.
- */
-void pmt_print(pmt_t v);
-
-
-/*
- * ------------------------------------------------------------------------
- *		      portable byte stream representation
- * ------------------------------------------------------------------------
- */
-/*!
- * \brief Write portable byte-serial representation of \p obj to \p sink
- */
-bool pmt_serialize(pmt_t obj, std::streambuf &sink);
-
-/*!
- * \brief Create obj from portable byte-serial representation
- */
-pmt_t pmt_deserialize(std::streambuf &source);
-
-
-void pmt_dump_sizeof();	// debugging
-
-/*!
- * \brief Provide a simple string generating interface to pmt's serialize function
- */
-std::string pmt_serialize_str(pmt_t obj);
-
-/*!
- * \brief Provide a simple string generating interface to pmt's deserialize function
- */
-pmt_t pmt_deserialize_str(std::string str);
-=======
   typedef boost::intrusive_ptr<pmt_base> pmt_t;
 
   // Allows Python to directly print a PMT object
@@ -1008,6 +291,5 @@
   void dump_sizeof();
   std::string serialize_str(pmt_t obj);
   pmt_t deserialize_str(std::string str);
->>>>>>> aa4245a6
 
 } //namespace pmt