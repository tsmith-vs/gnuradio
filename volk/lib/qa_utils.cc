#include "qa_utils.h"
#include <cstring>
#include <boost/foreach.hpp>
#include <boost/assign/list_of.hpp>
#include <boost/tokenizer.hpp>
//#include <boost/test/unit_test.hpp>
#include <iostream>
#include <vector>
#include <list>
#include <ctime>
#include <cmath>
#include <boost/lexical_cast.hpp>
//#include <volk/volk_runtime.h>
#include <volk/volk_registry.h>
#include <volk/volk.h>
#include <volk/volk_cpu.h>
#include <boost/typeof/typeof.hpp>
#include <boost/type_traits.hpp>

float uniform() {
  return 2.0 * ((float) rand() / RAND_MAX - 0.5);	// uniformly (-1, 1)
}

template <class t>
void random_floats (t *buf, unsigned n)
{
  for (unsigned i = 0; i < n; i++)
    buf[i] = uniform ();
}

void load_random_data(void *data, volk_type_t type, unsigned int n) {
    if(type.is_complex) n *= 2;
    if(type.is_float) {
        if(type.size == 8) random_floats<double>((double *)data, n);
        else random_floats<float>((float *)data, n);
    } else {
        float int_max = float(uint64_t(2) << (type.size*8));
        if(type.is_signed) int_max /= 2.0;
        for(int i=0; i<n; i++) {
            float scaled_rand = (((float) (rand() - (RAND_MAX/2))) / static_cast<float>((RAND_MAX/2))) * int_max;
            //man i really don't know how to do this in a more clever way, you have to cast down at some point
            switch(type.size) {
            case 8:
                if(type.is_signed) ((int64_t *)data)[i] = (int64_t) scaled_rand;
                else ((uint64_t *)data)[i] = (uint64_t) scaled_rand;
            break;
            case 4:
                if(type.is_signed) ((int32_t *)data)[i] = (int32_t) scaled_rand;
                else ((uint32_t *)data)[i] = (uint32_t) scaled_rand;
            break;           
            case 2:
                if(type.is_signed) ((int16_t *)data)[i] = (int16_t) scaled_rand;
                else ((uint16_t *)data)[i] = (uint16_t) scaled_rand;
            break;
            case 1:
                if(type.is_signed) ((int8_t *)data)[i] = (int8_t) scaled_rand;
                else ((uint8_t *)data)[i] = (uint8_t) scaled_rand;
            break;
            default:
                throw "load_random_data: no support for data size > 8 or < 1"; //no shenanigans here
            }
        }
    }
}

<<<<<<< HEAD
void *make_aligned_buffer(unsigned int len, unsigned int size) {
  void *buf;
  int ret;
  ret = posix_memalign((void**)&buf, 16, len * size);
  assert(ret == 0);
  memset(buf, 0x00, len*size);
  return buf;
}

void make_buffer_for_signature(std::vector<void *> &buffs, std::vector<volk_type_t> inputsig, unsigned int vlen) {
    BOOST_FOREACH(volk_type_t sig, inputsig) {
        if(!sig.is_scalar) //we don't make buffers for scalars
          buffs.push_back(make_aligned_buffer(vlen, sig.size*(sig.is_complex ? 2 : 1)));
    }
}

static std::vector<std::string> get_arch_list(const char **indices, const int archs[]) {
=======
static std::vector<std::string> get_arch_list(const int archs[]) {
>>>>>>> e8ff9ef4
    std::vector<std::string> archlist;
    int num_archs = archs[0];

    for(int i = 0; i < num_archs; i++) {
        if(!(archs[i+1] & volk_get_lvarch())) continue; //this arch isn't available on this pc
        archlist.push_back(std::string(indices[i]));
    }
    
    return archlist;
}

volk_type_t volk_type_from_string(std::string name) {
    volk_type_t type;
    type.is_float = false;
    type.is_scalar = false;
    type.is_complex = false;
    type.is_signed = false;
    type.size = 0;
    type.str = name;
    
    if(name.size() < 2) throw std::string("name too short to be a datatype");
    
    //is it a scalar?
    if(name[0] == 's') { 
        type.is_scalar = true;
        name = name.substr(1, name.size()-1);
    }
    
    //get the data size
    int last_size_pos = name.find_last_of("0123456789");
    if(last_size_pos < 0) throw std::string("no size spec in type ").append(name);
    //will throw if malformed
    int size = boost::lexical_cast<int>(name.substr(0, last_size_pos+1));

    assert(((size % 8) == 0) && (size <= 64) && (size != 0));
    type.size = size/8; //in bytes
    
    for(int i=last_size_pos+1; i < name.size(); i++) {
        switch (name[i]) {
        case 'f':
            type.is_float = true;
            break;
        case 'i':
            type.is_signed = true;
            break;
        case 'c':
            type.is_complex = true;
            break;
        case 'u':
            type.is_signed = false;
            break;
        default:
            throw;
        }
    }
    
    return type;
}

static void get_signatures_from_name(std::vector<volk_type_t> &inputsig, 
                                   std::vector<volk_type_t> &outputsig, 
                                   std::string name) {
    boost::char_separator<char> sep("_");
    boost::tokenizer<boost::char_separator<char> > tok(name, sep);
    std::vector<std::string> toked;
    tok.assign(name);
    toked.assign(tok.begin(), tok.end());
    
    assert(toked[0] == "volk");
    toked.erase(toked.begin());

    //ok. we're assuming a string in the form
    //(sig)_(multiplier-opt)_..._(name)_(sig)_(multiplier-opt)_..._(alignment)

    enum { SIDE_INPUT, SIDE_NAME, SIDE_OUTPUT } side = SIDE_INPUT;
    std::string fn_name;
    volk_type_t type;
    BOOST_FOREACH(std::string token, toked) {
        try {
            type = volk_type_from_string(token);
            if(side == SIDE_NAME) side = SIDE_OUTPUT; //if this is the first one after the name...
            
            if(side == SIDE_INPUT) inputsig.push_back(type);
            else outputsig.push_back(type);
        } catch (...){
            if(token[0] == 'x') { //it's a multiplier
                if(side == SIDE_INPUT) assert(inputsig.size() > 0);
                else assert(outputsig.size() > 0);
                int multiplier = boost::lexical_cast<int>(token.substr(1, token.size()-1)); //will throw if invalid
                for(int i=1; i<multiplier; i++) {
                    if(side == SIDE_INPUT) inputsig.push_back(inputsig.back());
                    else outputsig.push_back(outputsig.back());
                }
            }
            else if(side == SIDE_INPUT) { //it's the function name, at least it better be
                side = SIDE_NAME;
                fn_name.append("_");
                fn_name.append(token);
            } 
            else if(side == SIDE_OUTPUT) {
                if(token != toked.back()) throw; //the last token in the name is the alignment
            }
        }
    }
    //we don't need an output signature (some fn's operate on the input data, "in place"), but we do need at least one input!
    assert(inputsig.size() != 0);
}

inline void run_cast_test1(volk_fn_1arg func, std::vector<void *> &buffs, unsigned int vlen, unsigned int iter, std::string arch) {
    while(iter--) func(buffs[0], vlen, arch.c_str());
}

inline void run_cast_test2(volk_fn_2arg func, std::vector<void *> &buffs, unsigned int vlen, unsigned int iter, std::string arch) {
    while(iter--) func(buffs[0], buffs[1], vlen, arch.c_str());
}

inline void run_cast_test3(volk_fn_3arg func, std::vector<void *> &buffs, unsigned int vlen, unsigned int iter, std::string arch) {
    while(iter--) func(buffs[0], buffs[1], buffs[2], vlen, arch.c_str());
}

inline void run_cast_test4(volk_fn_4arg func, std::vector<void *> &buffs, unsigned int vlen, unsigned int iter, std::string arch) {
    while(iter--) func(buffs[0], buffs[1], buffs[2], buffs[3], vlen, arch.c_str());
}

inline void run_cast_test1_s32f(volk_fn_1arg_s32f func, std::vector<void *> &buffs, float scalar, unsigned int vlen, unsigned int iter, std::string arch) {
    while(iter--) func(buffs[0], scalar, vlen, arch.c_str());
}

inline void run_cast_test2_s32f(volk_fn_2arg_s32f func, std::vector<void *> &buffs, float scalar, unsigned int vlen, unsigned int iter, std::string arch) {
    while(iter--) func(buffs[0], buffs[1], scalar, vlen, arch.c_str());
}

inline void run_cast_test3_s32f(volk_fn_3arg_s32f func, std::vector<void *> &buffs, float scalar, unsigned int vlen, unsigned int iter, std::string arch) {
    while(iter--) func(buffs[0], buffs[1], buffs[2], scalar, vlen, arch.c_str());
}

template <class t>
bool fcompare(t *in1, t *in2, unsigned int vlen, float tol) {
    bool fail = false;
    int print_max_errs = 10;
    for(int i=0; i<vlen; i++) {
        if(((t *)(in1))[i] < 1e-30) continue; //this is a hack: below around here we'll start to get roundoff errors due to limited precision
        if(fabs(((t *)(in1))[i] - ((t *)(in2))[i])/(((t *)in1)[i]) > tol) {
            fail=true;
            if(print_max_errs-- > 0) {
                std::cout << "offset " << i << " in1: " << t(((t *)(in1))[i]) << " in2: " << t(((t *)(in2))[i]) << std::endl;
            }
        }
    }
    
    return fail;
}

template <class t>
bool icompare(t *in1, t *in2, unsigned int vlen, unsigned int tol) {
    bool fail = false;
    int print_max_errs = 10;
    for(int i=0; i<vlen; i++) {
        if(abs(((t *)(in1))[i] - ((t *)(in2))[i]) > tol) {
            fail=true;
            if(print_max_errs-- > 0) {
                std::cout << "offset " << i << " in1: " << static_cast<int>(t(((t *)(in1))[i])) << " in2: " << static_cast<int>(t(((t *)(in2))[i])) << std::endl;
            }
        }
    }
    
    return fail;
}

<<<<<<< HEAD
bool run_volk_tests(const char **indices, const int archs[], void (*manual_func)(), std::string name, float tol, float scalar, int vlen, int iter) {
=======
class volk_qa_aligned_mem_pool{
public:
    void *get_new(size_t size, size_t alignment = 16){
        _mems.push_back(std::vector<char>(size + alignment-1, 0));
        size_t ptr = size_t(&_mems.back().front());
        return (void *)((ptr + alignment-1) & ~(alignment-1));
    }
private: std::list<std::vector<char> > _mems;
};

bool run_volk_tests(const int archs[], void (*manual_func)(), std::string name, float tol, float scalar, int vlen, int iter) {
>>>>>>> e8ff9ef4
    std::cout << "RUN_VOLK_TESTS: " << name << std::endl;
    
    //first let's get a list of available architectures for the test
    std::vector<std::string> arch_list = get_arch_list(indices, archs);
    
    if(arch_list.size() < 2) {
        std::cout << "no architectures to test" << std::endl;
        return false;
    }

    //something that can hang onto memory and cleanup when this function exits
    volk_qa_aligned_mem_pool mem_pool;

    //now we have to get a function signature by parsing the name
    std::vector<volk_type_t> inputsig, outputsig;
    get_signatures_from_name(inputsig, outputsig, name);
    
    //pull the input scalars into their own vector
    std::vector<volk_type_t> inputsc;
    for(int i=0; i<inputsig.size(); i++) {
        if(inputsig[i].is_scalar) {
            inputsc.push_back(inputsig[i]);
            inputsig.erase(inputsig.begin() + i);
        }
    }

    //for(int i=0; i<inputsig.size(); i++) std::cout << "Input: " << inputsig[i].str << std::endl;
    //for(int i=0; i<outputsig.size(); i++) std::cout << "Output: " << outputsig[i].str << std::endl;
    std::vector<void *> inbuffs;
    BOOST_FOREACH(volk_type_t sig, inputsig) {
        if(!sig.is_scalar) //we don't make buffers for scalars
          inbuffs.push_back(mem_pool.get_new(vlen*sig.size*(sig.is_complex ? 2 : 1)));
    }
    for(int i=0; i<inbuffs.size(); i++) {
        load_random_data(inbuffs[i], inputsig[i], vlen);
    }
    
    //ok let's make a vector of vector of void buffers, which holds the input/output vectors for each arch
    std::vector<std::vector<void *> > test_data;
    for(int i=0; i<arch_list.size(); i++) {
        std::vector<void *> arch_buffs;
        for(int j=0; j<outputsig.size(); j++) {
            arch_buffs.push_back(mem_pool.get_new(vlen*outputsig[j].size*(outputsig[j].is_complex ? 2 : 1)));
        }
        for(int j=0; j<inputsig.size(); j++) {
            arch_buffs.push_back(inbuffs[j]);
        }
        test_data.push_back(arch_buffs);
    }
    
    std::vector<volk_type_t> both_sigs;
    both_sigs.insert(both_sigs.end(), outputsig.begin(), outputsig.end());
    both_sigs.insert(both_sigs.end(), inputsig.begin(), inputsig.end());

    //now run the test
    clock_t start, end;
    for(int i = 0; i < arch_list.size(); i++) {
        start = clock();

        switch(both_sigs.size()) {
            case 1:
                if(inputsc.size() == 0) {
                    run_cast_test1((volk_fn_1arg)(manual_func), test_data[i], vlen, iter, arch_list[i]); 
                } else if(inputsc.size() == 1 && inputsc[0].is_float) {
                    run_cast_test1_s32f((volk_fn_1arg_s32f)(manual_func), test_data[i], scalar, vlen, iter, arch_list[i]);
                } else throw "unsupported 1 arg function >1 scalars";
                break;
            case 2:
                if(inputsc.size() == 0) {
                    run_cast_test2((volk_fn_2arg)(manual_func), test_data[i], vlen, iter, arch_list[i]);
                } else if(inputsc.size() == 1 && inputsc[0].is_float) {
                    run_cast_test2_s32f((volk_fn_2arg_s32f)(manual_func), test_data[i], scalar, vlen, iter, arch_list[i]);
                } else throw "unsupported 2 arg function >1 scalars";
                break;
            case 3:
                if(inputsc.size() == 0) {
                    run_cast_test3((volk_fn_3arg)(manual_func), test_data[i], vlen, iter, arch_list[i]);
                } else if(inputsc.size() == 1 && inputsc[0].is_float) {
                    run_cast_test3_s32f((volk_fn_3arg_s32f)(manual_func), test_data[i], scalar, vlen, iter, arch_list[i]);
                } else throw "unsupported 3 arg function >1 scalars";
                break;
            case 4:
                run_cast_test4((volk_fn_4arg)(manual_func), test_data[i], vlen, iter, arch_list[i]);
                break;
            default:
                throw "no function handler for this signature";
                break;
        }
        
        end = clock();
        std::cout << arch_list[i] << " completed in " << (double)(end-start)/(double)CLOCKS_PER_SEC << "s" << std::endl;
    }
    //and now compare each output to the generic output
    //first we have to know which output is the generic one, they aren't in order...
    int generic_offset=0;
    for(int i=0; i<arch_list.size(); i++) 
        if(arch_list[i] == "generic") generic_offset=i;

    //now compare
    //if(outputsig.size() == 0) outputsig = inputsig; //a hack, i know
    
    bool fail = false;
    bool fail_global = false;
    for(int i=0; i<arch_list.size(); i++) {
        if(i != generic_offset) {
            for(int j=0; j<both_sigs.size(); j++) {
                if(both_sigs[j].is_float) {
                    if(both_sigs[j].size == 8) {
                        fail = fcompare((double *) test_data[generic_offset][j], (double *) test_data[i][j], vlen*(both_sigs[j].is_complex ? 2 : 1), tol);
                    } else {
                        fail = fcompare((float *) test_data[generic_offset][j], (float *) test_data[i][j], vlen*(both_sigs[j].is_complex ? 2 : 1), tol);
                    }
                } else {
                    //i could replace this whole switch statement with a memcmp if i wasn't interested in printing the outputs where they differ
                    switch(both_sigs[j].size) {
                    case 8:
                        if(both_sigs[j].is_signed) {
                            fail = icompare((int64_t *) test_data[generic_offset][j], (int64_t *) test_data[i][j], vlen*(both_sigs[j].is_complex ? 2 : 1), tol);
                        } else {
                            fail = icompare((uint64_t *) test_data[generic_offset][j], (uint64_t *) test_data[i][j], vlen*(both_sigs[j].is_complex ? 2 : 1), tol);
                        }
                        break;
                    case 4:
                        if(both_sigs[j].is_signed) {
                            fail = icompare((int32_t *) test_data[generic_offset][j], (int32_t *) test_data[i][j], vlen*(both_sigs[j].is_complex ? 2 : 1), tol);
                        } else {
                            fail = icompare((uint32_t *) test_data[generic_offset][j], (uint32_t *) test_data[i][j], vlen*(both_sigs[j].is_complex ? 2 : 1), tol);
                        }
                        break;
                    case 2:
                        if(both_sigs[j].is_signed) {
                            fail = icompare((int16_t *) test_data[generic_offset][j], (int16_t *) test_data[i][j], vlen*(both_sigs[j].is_complex ? 2 : 1), tol);
                        } else {
                            fail = icompare((uint16_t *) test_data[generic_offset][j], (uint16_t *) test_data[i][j], vlen*(both_sigs[j].is_complex ? 2 : 1), tol);
                        }
                        break;
                    case 1:
                        if(both_sigs[j].is_signed) {
                            fail = icompare((int8_t *) test_data[generic_offset][j], (int8_t *) test_data[i][j], vlen*(both_sigs[j].is_complex ? 2 : 1), tol);
                        } else {
                            fail = icompare((uint8_t *) test_data[generic_offset][j], (uint8_t *) test_data[i][j], vlen*(both_sigs[j].is_complex ? 2 : 1), tol);
                        }
                        break;
                    default:
                        fail=1;
                    }
                }
                if(fail) {
                    fail_global = true;
                    std::cout << name << ": fail on arch " << arch_list[i] << std::endl;
                }
                //fail = memcmp(outbuffs[generic_offset], outbuffs[i], outputsig[0].size * vlen * (outputsig[0].is_complex ? 2:1));
            }
        }
    }

    return fail_global;
}

<|MERGE_RESOLUTION|>--- conflicted
+++ resolved
@@ -63,27 +63,7 @@
     }
 }
 
-<<<<<<< HEAD
-void *make_aligned_buffer(unsigned int len, unsigned int size) {
-  void *buf;
-  int ret;
-  ret = posix_memalign((void**)&buf, 16, len * size);
-  assert(ret == 0);
-  memset(buf, 0x00, len*size);
-  return buf;
-}
-
-void make_buffer_for_signature(std::vector<void *> &buffs, std::vector<volk_type_t> inputsig, unsigned int vlen) {
-    BOOST_FOREACH(volk_type_t sig, inputsig) {
-        if(!sig.is_scalar) //we don't make buffers for scalars
-          buffs.push_back(make_aligned_buffer(vlen, sig.size*(sig.is_complex ? 2 : 1)));
-    }
-}
-
-static std::vector<std::string> get_arch_list(const char **indices, const int archs[]) {
-=======
 static std::vector<std::string> get_arch_list(const int archs[]) {
->>>>>>> e8ff9ef4
     std::vector<std::string> archlist;
     int num_archs = archs[0];
 
@@ -253,9 +233,6 @@
     return fail;
 }
 
-<<<<<<< HEAD
-bool run_volk_tests(const char **indices, const int archs[], void (*manual_func)(), std::string name, float tol, float scalar, int vlen, int iter) {
-=======
 class volk_qa_aligned_mem_pool{
 public:
     void *get_new(size_t size, size_t alignment = 16){
@@ -267,7 +244,6 @@
 };
 
 bool run_volk_tests(const int archs[], void (*manual_func)(), std::string name, float tol, float scalar, int vlen, int iter) {
->>>>>>> e8ff9ef4
     std::cout << "RUN_VOLK_TESTS: " << name << std::endl;
     
     //first let's get a list of available architectures for the test
