/* -*- c++ -*- */
/*
 * Copyright 2011 Free Software Foundation, Inc.
 *
 * This file is part of GNU Radio
 *
 * GNU Radio is free software; you can redistribute it and/or modify
 * it under the terms of the GNU General Public License as published by
 * the Free Software Foundation; either version 3, or (at your option)
 * any later version.
 *
 * GNU Radio is distributed in the hope that it will be useful,
 * but WITHOUT ANY WARRANTY; without even the implied warranty of
 * MERCHANTABILITY or FITNESS FOR A PARTICULAR PURPOSE.  See the
 * GNU General Public License for more details.
 *
 * You should have received a copy of the GNU General Public License
 * along with GNU Radio; see the file COPYING.  If not, write to
 * the Free Software Foundation, Inc., 51 Franklin Street,
 * Boston, MA 02110-1301, USA.
 */

#ifndef INCLUDED_DIGITAL_CONSTELLATION_RECEIVER_CB_H
#define	INCLUDED_DIGITAL_CONSTELLATION_RECEIVER_CB_H

#include <digital_api.h>
#include <gruel/attributes.h>
#include <gr_block.h>
#include <digital_constellation.h>
#include <gr_complex.h>
#include <math.h>
#include <fstream>

class digital_constellation_receiver_cb;
typedef boost::shared_ptr<digital_constellation_receiver_cb> digital_constellation_receiver_cb_sptr;

// public constructor
DIGITAL_API digital_constellation_receiver_cb_sptr 
digital_make_constellation_receiver_cb (digital_constellation_sptr constellation,
					float loop_bw, float fmin, float fmax);

/*!
 * \brief This block takes care of receiving generic modulated signals through phase, frequency, and symbol
 * synchronization. 
 * \ingroup sync_blk
 * \ingroup demod_blk
 *
 * This block takes care of receiving generic modulated signals through phase, frequency, and symbol
 * synchronization. It performs carrier frequency and phase locking as well as symbol timing recovery. 
 *
 * The phase and frequency synchronization are based on a Costas loop that finds the error of the incoming
 * signal point compared to its nearest constellation point. The frequency and phase of the NCO are 
 * updated according to this error.
 *
 * The symbol synchronization is done using a modified Mueller and Muller circuit from the paper:
 * 
 *    G. R. Danesfahani, T.G. Jeans, "Optimisation of modified Mueller and Muller 
 *    algorithm,"  Electronics Letters, Vol. 31, no. 13,  22 June 1995, pp. 1032 - 1033.
 *
 * This circuit interpolates the downconverted sample (using the NCO developed by the Costas loop)
 * every mu samples, then it finds the sampling error based on this and the past symbols and the decision
 * made on the samples. Like the phase error detector, there are optimized decision algorithms for BPSK
 * and QPKS, but 8PSK uses another brute force computation against all possible symbols. The modifications
 * to the M&M used here reduce self-noise.
 *
 */

class DIGITAL_API digital_constellation_receiver_cb : public gr_block
{
 public:
  int general_work (int noutput_items,
		    gr_vector_int &ninput_items,
		    gr_vector_const_void_star &input_items,
		    gr_vector_void_star &output_items);


  /*******************************************************************
    SET FUNCTIONS
  *******************************************************************/  

  /*!
   * \brief Set the loop bandwidth
   *
   * Set the loop filter's bandwidth to \p bw. This should be between 
   * 2*pi/200 and 2*pi/100  (in rads/samp). It must also be a positive
   * number.
   *
   * When a new damping factor is set, the gains, alpha and beta, of the loop
   * are recalculated by a call to update_gains().
   *
   * \param bw    (float) new bandwidth
   *
   */
  void set_loop_bandwidth(float bw);

  /*!
   * \brief Set the loop damping factor
   *
   * Set the loop filter's damping factor to \p df. The damping factor
   * should be sqrt(2)/2.0 for critically damped systems.
   * Set it to anything else only if you know what you are doing. It must
   * be a number between 0 and 1.
   *
   * When a new damping factor is set, the gains, alpha and beta, of the loop
   * are recalculated by a call to update_gains().
   *
   * \param df    (float) new damping factor
   *
   */
  void set_damping_factor(float df);

  /*!
   * \brief Set the loop gain alpha
   *
   * Set's the loop filter's alpha gain parameter.
   *
   * This value should really only be set by adjusting the loop bandwidth
   * and damping factor.
   *
   * \param alpha    (float) new alpha gain
   *
   */
  void set_alpha(float alpha);

  /*!
   * \brief Set the loop gain beta
   *
   * Set's the loop filter's beta gain parameter.
   *
   * This value should really only be set by adjusting the loop bandwidth
   * and damping factor.
   *
   * \param beta    (float) new beta gain
   *
   */
  void set_beta(float beta);

  /*!
   * \brief Set the phase/freq recovery loop's frequency.
   *
   * Set's the phase/freq recovery loop's frequency. While this is normally
   * updated by the inner loop of the algorithm, it could be useful to
   * manually initialize, set, or reset this under certain circumstances.
   *
   * \param freq    (float) new frequency
   *
   */
  void set_frequency(float freq);

  /*!
   * \brief Set the phase/freq recovery loop's phase.
   *
   * Set's the phase/freq recovery loop's phase. While this is normally
   * updated by the inner loop of the algorithm, it could be useful to
   * manually initialize, set, or reset this under certain circumstances.
   *
   * \param phase    (float) new phase
   *
   */
  void set_phase(float phase);

  /*******************************************************************
    GET FUNCTIONS
  *******************************************************************/

  /*!
   * \brief Returns the loop bandwidth
   */
  float get_loop_bandwidth() const;

  /*!
   * \brief Returns the loop damping factor
   */
  float get_damping_factor() const;

  /*!
   * \brief Returns the loop gain alpha
   */
  float get_alpha() const;

  /*!
   * \brief Returns the loop gain beta
   */
  float get_beta() const;

  /*!
   * \brief Get the phase/freq recovery loop's frequency estimate
   */
  float get_frequency() const;

  /*!
   * \brief Get the phase/freq loop's phase estimate
   */
  float get_phase() const;

protected:

 /*!
   * \brief Constructor to synchronize incoming M-PSK symbols
   *
   * \param constellation	constellation of points for generic modulation
   * \param alpha	gain parameter to adjust the phase in the Costas loop (~0.01)
   * \param beta        gain parameter to adjust the frequency in the Costas loop (~alpha^2/4)	
   * \param fmin        minimum normalized frequency value the loop can achieve
   * \param fmax        maximum normalized frequency value the loop can achieve
   *
   * The constructor also chooses which phase detector and decision maker to use in the
   * work loop based on the value of M.
   */
  digital_constellation_receiver_cb (digital_constellation_sptr constellation, 
				     float loop_bw, float fmin, float fmax);

  void phase_error_tracking(float phase_error);

  private:
  unsigned int d_M;

  // Members related to carrier and phase tracking
  float d_freq, d_max_freq, d_min_freq;
  float d_phase;

  float d_loop_bw;
  float d_damping;
  float d_alpha;
  float d_beta;

  digital_constellation_sptr d_constellation;
  unsigned int d_current_const_point;

  //! delay line length.
  static const unsigned int DLLEN = 8;
  
  //! delay line plus some length for overflow protection
  __GR_ATTR_ALIGNED(8) gr_complex d_dl[2*DLLEN];
  
  //! index to delay line
  unsigned int d_dl_idx;

<<<<<<< HEAD
  friend DIGITAL_API digital_constellation_receiver_cb_sptr
=======
  /*! \brief update the system gains from the loop bandwidth and damping factor
   *
   *  This function updates the system gains based on the loop
   *  bandwidth and damping factor of the system.
   *  These two factors can be set separately through their own
   *  set functions.
   */
  void update_gains();

  friend digital_constellation_receiver_cb_sptr
>>>>>>> ed564be6
  digital_make_constellation_receiver_cb (digital_constellation_sptr constell,
					  float loop_bw, float fmin, float fmax);
};

#endif<|MERGE_RESOLUTION|>--- conflicted
+++ resolved
@@ -24,7 +24,6 @@
 #define	INCLUDED_DIGITAL_CONSTELLATION_RECEIVER_CB_H
 
 #include <digital_api.h>
-#include <gruel/attributes.h>
 #include <gr_block.h>
 #include <digital_constellation.h>
 #include <gr_complex.h>
@@ -231,14 +230,11 @@
   static const unsigned int DLLEN = 8;
   
   //! delay line plus some length for overflow protection
-  __GR_ATTR_ALIGNED(8) gr_complex d_dl[2*DLLEN];
+  gr_complex d_dl[2*DLLEN] __attribute__ ((aligned(8)));
   
   //! index to delay line
   unsigned int d_dl_idx;
 
-<<<<<<< HEAD
-  friend DIGITAL_API digital_constellation_receiver_cb_sptr
-=======
   /*! \brief update the system gains from the loop bandwidth and damping factor
    *
    *  This function updates the system gains based on the loop
@@ -248,8 +244,7 @@
    */
   void update_gains();
 
-  friend digital_constellation_receiver_cb_sptr
->>>>>>> ed564be6
+  friend DIGITAL_API digital_constellation_receiver_cb_sptr
   digital_make_constellation_receiver_cb (digital_constellation_sptr constell,
 					  float loop_bw, float fmin, float fmax);
 };
