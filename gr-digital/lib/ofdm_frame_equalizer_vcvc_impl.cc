/* -*- c++ -*- */
/* Copyright 2012 Free Software Foundation, Inc.
 * 
 * This file is part of GNU Radio
 * 
 * GNU Radio is free software; you can redistribute it and/or modify
 * it under the terms of the GNU General Public License as published by
 * the Free Software Foundation; either version 3, or (at your option)
 * any later version.
 * 
 * GNU Radio is distributed in the hope that it will be useful,
 * but WITHOUT ANY WARRANTY; without even the implied warranty of
 * MERCHANTABILITY or FITNESS FOR A PARTICULAR PURPOSE.  See the
 * GNU General Public License for more details.
 * 
 * You should have received a copy of the GNU General Public License
 * along with GNU Radio; see the file COPYING.  If not, write to
 * the Free Software Foundation, Inc., 51 Franklin Street,
 * Boston, MA 02110-1301, USA.
 */

#ifdef HAVE_CONFIG_H
#include "config.h"
#endif

#include <gr_expj.h>
#include <gr_io_signature.h>
#include "ofdm_frame_equalizer_vcvc_impl.h"

#define M_TWOPI (2*M_PI)

namespace gr {
  namespace digital {

    ofdm_frame_equalizer_vcvc::sptr
    ofdm_frame_equalizer_vcvc::make(
<<<<<<< HEAD
	ofdm_equalizer_base::sptr equalizer,
=======
	digital_ofdm_equalizer_base_sptr equalizer,
	int cp_len,
>>>>>>> 7be24afb
	const std::string &len_tag_key,
	bool propagate_channel_state,
	int fixed_frame_len
    )
    {
      return gnuradio::get_initial_sptr (
	  new ofdm_frame_equalizer_vcvc_impl(
	    equalizer, cp_len, len_tag_key, propagate_channel_state, fixed_frame_len
	  )
      );
    }

    ofdm_frame_equalizer_vcvc_impl::ofdm_frame_equalizer_vcvc_impl(
<<<<<<< HEAD
	ofdm_equalizer_base::sptr equalizer,
=======
	digital_ofdm_equalizer_base_sptr equalizer,
	int cp_len,
>>>>>>> 7be24afb
	const std::string &len_tag_key,
	bool propagate_channel_state,
	int fixed_frame_len
    ) : gr_tagged_stream_block("ofdm_frame_equalizer_vcvc",
	  gr_make_io_signature(1, 1, sizeof (gr_complex) * equalizer->fft_len()),
	  gr_make_io_signature(1, 1, sizeof (gr_complex) * equalizer->fft_len()),
	  len_tag_key),
      d_fft_len(equalizer->fft_len()),
      d_cp_len(cp_len),
      d_eq(equalizer),
      d_propagate_channel_state(propagate_channel_state),
      d_fixed_frame_len(fixed_frame_len),
      d_channel_state(equalizer->fft_len(), gr_complex(1, 0))
    {
      if (len_tag_key.empty() && fixed_frame_len == 0) {
	throw std::invalid_argument("Either specify a length tag or a frame length!");
      }
      if (d_fixed_frame_len < 0) {
	throw std::invalid_argument("Invalid frame length!");
      }
      if (d_fixed_frame_len) {
	set_output_multiple(d_fixed_frame_len);
      }
      set_relative_rate(1.0);
    }

    ofdm_frame_equalizer_vcvc_impl::~ofdm_frame_equalizer_vcvc_impl()
    {
    }

    void
    ofdm_frame_equalizer_vcvc_impl::parse_length_tags(
	const std::vector<std::vector<gr_tag_t> > &tags,
	gr_vector_int &n_input_items_reqd
    ){
      if (d_fixed_frame_len) {
	n_input_items_reqd[0] = d_fixed_frame_len;
      } else {
	for (unsigned k = 0; k < tags[0].size(); k++) {
	  if (tags[0][k].key == pmt::pmt_string_to_symbol(d_length_tag_key_str)) {
	    n_input_items_reqd[0] = pmt::pmt_to_long(tags[0][k].value);
	    remove_item_tag(0, tags[0][k]);
	  }
	}
      }
    }


#include <iostream>
    int
    ofdm_frame_equalizer_vcvc_impl::work(int noutput_items,
	  gr_vector_int &ninput_items, gr_vector_const_void_star &input_items, gr_vector_void_star &output_items)
    {
      const gr_complex *in = (const gr_complex *) input_items[0];
      gr_complex *out = (gr_complex *) output_items[0];
      int carrier_offset = 0;
      int frame_len = 0;
      if (d_fixed_frame_len) {
	frame_len = d_fixed_frame_len;
      } else {
	frame_len = ninput_items[0];
      }

      std::vector<gr_tag_t> tags;
      get_tags_in_range(tags, 0, nitems_read(0), nitems_read(0)+1);
      for (unsigned i = 0; i < tags.size(); i++) {
	if (pmt::symbol_to_string(tags[i].key) == "ofdm_sync_chan_taps") {
	  d_channel_state = pmt::c32vector_elements(tags[i].value);
	  remove_item_tag(0, tags[i]);
	}
	if (pmt::pmt_symbol_to_string(tags[i].key) == "ofdm_sync_carr_offset") {
	  carrier_offset = pmt::pmt_to_long(tags[i].value);
	}
      }

      // Copy the frame and the channel state vector such that the symbols are shifted to the correct position
      if (carrier_offset < 0) {
	memset((void *) out, 0x00, sizeof(gr_complex) * (-carrier_offset));
	memcpy(
	    (void *) &out[-carrier_offset], (void *) in,
	    sizeof(gr_complex) * (d_fft_len * frame_len + carrier_offset)
	);
      } else {
	memset((void *) (out + d_fft_len * frame_len - carrier_offset), 0x00, sizeof(gr_complex) * carrier_offset);
	memcpy(
	    (void *) out, (void *) (in+carrier_offset),
	    sizeof(gr_complex) * (d_fft_len * frame_len - carrier_offset)
	);
      }

      // Correct the frequency shift on the symbols
      gr_complex phase_correction;
      for (int i = 0; i < frame_len; i++) {
	phase_correction = gr_expj(-M_TWOPI * carrier_offset * d_cp_len / d_fft_len * (i+1));
	for (int k = 0; k < d_fft_len; k++) {
	  out[i*d_fft_len+k] *= phase_correction;
	}
      }

      // Do the equalizing
      d_eq->reset();
      d_eq->equalize(out, frame_len, d_channel_state);
      d_eq->get_channel_state(d_channel_state);

      // Update the channel state regarding the frequency offset
      phase_correction = gr_expj(M_TWOPI * carrier_offset * d_cp_len / d_fft_len * frame_len);
      for (int k = 0; k < d_fft_len; k++) {
	d_channel_state[k] *= phase_correction;
      }

      // Housekeeping
      if (d_propagate_channel_state) {
	add_item_tag(0, nitems_written(0),
	    pmt::string_to_symbol("ofdm_sync_chan_taps"),
	    pmt::init_c32vector(d_fft_len, d_channel_state));
      }
      if (d_fixed_frame_len && d_length_tag_key_str.empty()) {
	consume_each(frame_len);
      }
      return frame_len;
    }

  } /* namespace digital */
} /* namespace gr */
<|MERGE_RESOLUTION|>--- conflicted
+++ resolved
@@ -34,12 +34,8 @@
 
     ofdm_frame_equalizer_vcvc::sptr
     ofdm_frame_equalizer_vcvc::make(
-<<<<<<< HEAD
 	ofdm_equalizer_base::sptr equalizer,
-=======
-	digital_ofdm_equalizer_base_sptr equalizer,
 	int cp_len,
->>>>>>> 7be24afb
 	const std::string &len_tag_key,
 	bool propagate_channel_state,
 	int fixed_frame_len
@@ -53,12 +49,8 @@
     }
 
     ofdm_frame_equalizer_vcvc_impl::ofdm_frame_equalizer_vcvc_impl(
-<<<<<<< HEAD
 	ofdm_equalizer_base::sptr equalizer,
-=======
-	digital_ofdm_equalizer_base_sptr equalizer,
 	int cp_len,
->>>>>>> 7be24afb
 	const std::string &len_tag_key,
 	bool propagate_channel_state,
 	int fixed_frame_len
@@ -98,8 +90,8 @@
 	n_input_items_reqd[0] = d_fixed_frame_len;
       } else {
 	for (unsigned k = 0; k < tags[0].size(); k++) {
-	  if (tags[0][k].key == pmt::pmt_string_to_symbol(d_length_tag_key_str)) {
-	    n_input_items_reqd[0] = pmt::pmt_to_long(tags[0][k].value);
+	  if (tags[0][k].key == pmt::string_to_symbol(d_length_tag_key_str)) {
+	    n_input_items_reqd[0] = pmt::to_long(tags[0][k].value);
 	    remove_item_tag(0, tags[0][k]);
 	  }
 	}
@@ -107,7 +99,6 @@
     }
 
 
-#include <iostream>
     int
     ofdm_frame_equalizer_vcvc_impl::work(int noutput_items,
 	  gr_vector_int &ninput_items, gr_vector_const_void_star &input_items, gr_vector_void_star &output_items)
@@ -129,8 +120,8 @@
 	  d_channel_state = pmt::c32vector_elements(tags[i].value);
 	  remove_item_tag(0, tags[i]);
 	}
-	if (pmt::pmt_symbol_to_string(tags[i].key) == "ofdm_sync_carr_offset") {
-	  carrier_offset = pmt::pmt_to_long(tags[i].value);
+	if (pmt::symbol_to_string(tags[i].key) == "ofdm_sync_carr_offset") {
+	  carrier_offset = pmt::to_long(tags[i].value);
 	}
       }
 
@@ -175,9 +166,11 @@
 	    pmt::string_to_symbol("ofdm_sync_chan_taps"),
 	    pmt::init_c32vector(d_fft_len, d_channel_state));
       }
+
       if (d_fixed_frame_len && d_length_tag_key_str.empty()) {
 	consume_each(frame_len);
       }
+
       return frame_len;
     }
 
