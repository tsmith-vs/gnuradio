--- conflicted
+++ resolved
@@ -26,10 +26,6 @@
 from math import pi, log
 from cmath import exp
 
-<<<<<<< HEAD
-from gnuradio import gr
-=======
->>>>>>> 8b3c4ccf
 import digital_swig
 import modulation_utils2
 from utils import mod_codes, gray_code
