--- conflicted
+++ resolved
@@ -24,11 +24,7 @@
 from __future__ import division
 from __future__ import unicode_literals
 import numpy
-<<<<<<< HEAD
-from constellation_map_generator import constellation_map_generator
-=======
-from .constellation_map_generator import *
->>>>>>> fcd002b6
+from .constellation_map_generator import constellation_map_generator
 
 '''
 Note on the naming scheme. Each constellation is named using a prefix
