#!/usr/bin/env python
#
# Copyright 2015,2016 Free Software Foundation, Inc.
#
# This file is part of GNU Radio
#
# GNU Radio is free software; you can redistribute it and/or modify
# it under the terms of the GNU General Public License as published by
# the Free Software Foundation; either version 3, or (at your option)
# any later version.
#
# GNU Radio is distributed in the hope that it will be useful,
# but WITHOUT ANY WARRANTY; without even the implied warranty of
# MERCHANTABILITY or FITNESS FOR A PARTICULAR PURPOSE.  See the
# GNU General Public License for more details.
#
# You should have received a copy of the GNU General Public License
# along with GNU Radio; see the file COPYING.  If not, write to
# the Free Software Foundation, Inc., 51 Franklin Street,
# Boston, MA 02110-1301, USA.
#

<<<<<<< HEAD

import time
import struct

import six

=======
import time, struct
>>>>>>> 6c75cec9
import pmt
from gnuradio import gr, gr_unittest, digital, blocks
from gnuradio.digital import packet_utils

class test_packet_format_fb(gr_unittest.TestCase):

    def setUp(self):
        self.tb = gr.top_block()

    def tearDown(self):
        self.tb = None

    def test_packet_format_async_default(self):
        ac = packet_utils.default_access_code
        hdr_format = digital.header_format_default(ac, 0)

        formatter = digital.protocol_formatter_async(hdr_format)
        snk_hdr = blocks.message_debug()
        snk_pld = blocks.message_debug()

        self.tb.msg_connect(formatter, 'header', snk_hdr, 'store')
        self.tb.msg_connect(formatter, 'payload', snk_pld, 'store')


        send_str = "Hello World"
        send_pmt = pmt.make_u8vector(len(send_str), ord(' '))
        for i in range(len(send_str)):
            pmt.u8vector_set(send_pmt, i, ord(send_str[i]))
        msg = pmt.cons(pmt.PMT_NIL, send_pmt)

        port = pmt.intern("in")
        formatter.to_basic_block()._post(port, msg)

        self.tb.start()
        while (snk_hdr.num_messages() < 1) and (snk_pld.num_messages() < 1):
            time.sleep(0.1)

        self.tb.stop()
        self.tb.wait()

        result_hdr_pmt = pmt.cdr(snk_hdr.get_message(0))
        result_pld_pmt = pmt.cdr(snk_pld.get_message(0))

        result_hdr = pmt.u8vector_elements(result_hdr_pmt)
        result_pld = pmt.u8vector_elements(result_pld_pmt)
        header = "".join(chr(r) for r in result_hdr)
        payload = "".join(chr(r) for r in result_pld)

        access_code = packet_utils.conv_1_0_string_to_packed_binary_string(packet_utils.default_access_code)[0]
        rx_access_code = header[0:len(access_code)]

        length = len(send_str)
        rx_length = struct.unpack_from(b"!H", six.b(header), len(access_code))[0]

        self.assertEqual(access_code, rx_access_code)
        self.assertEqual(length, rx_length)
        self.assertEqual(length, len(payload))
        self.assertEqual(send_str, payload[0:length])


    def test_packet_parse_default(self):
        ac = packet_utils.default_access_code
        length = '0000000000000001'

        hdr_format_1bps = digital.header_format_default(ac, 0)
        hdr_format_4bps = digital.header_format_default(ac, 0, 4)

        ac_bits = [int(x) & 1 for x in ac]
        length_bits = [int(x) & 1 for x in length]
        header_bits = ac_bits + length_bits + length_bits

        src_hdr = blocks.vector_source_b(header_bits)

        parser_1bps = digital.protocol_parser_b(hdr_format_1bps)
        parser_4bps = digital.protocol_parser_b(hdr_format_4bps)

        snk_hdr_1bps = blocks.message_debug()
        snk_hdr_4bps = blocks.message_debug()

        self.tb.connect(src_hdr, parser_1bps)
        self.tb.connect(src_hdr, parser_4bps)

        self.tb.msg_connect(parser_1bps, 'info', snk_hdr_1bps, 'store')
        self.tb.msg_connect(parser_4bps, 'info', snk_hdr_4bps, 'store')

        self.tb.start()
        while (snk_hdr_1bps.num_messages() < 1) and (snk_hdr_4bps.num_messages() < 1):
            time.sleep(0.1)
        self.tb.stop()
        self.tb.wait()

        result_1bps = snk_hdr_1bps.get_message(0)
        result_4bps = snk_hdr_4bps.get_message(0)

        self.assertTrue(pmt.dict_has_key(
            result_1bps, pmt.intern('payload symbols')))
        self.assertEqual(pmt.to_long(pmt.dict_ref(
            result_1bps, pmt.intern('payload symbols'), pmt.PMT_F)), 8)

        self.assertTrue(pmt.dict_has_key(
            result_4bps, pmt.intern('payload symbols')))
        self.assertEqual(pmt.to_long(pmt.dict_ref(
            result_4bps, pmt.intern('payload symbols'), pmt.PMT_F)), 2)


    def test_packet_format_async_counter(self):
        bps = 2
        ac = packet_utils.default_access_code
        hdr_format = digital.header_format_counter(ac, 0, 2)

        formatter = digital.protocol_formatter_async(hdr_format)
        snk_hdr = blocks.message_debug()
        snk_pld = blocks.message_debug()

        self.tb.msg_connect(formatter, 'header', snk_hdr, 'store')
        self.tb.msg_connect(formatter, 'payload', snk_pld, 'store')


        send_str = "Hello World" + 1000*"xxx"
        send_pmt = pmt.make_u8vector(len(send_str), ord(' '))
        for i in range(len(send_str)):
            pmt.u8vector_set(send_pmt, i, ord(send_str[i]))
        msg = pmt.cons(pmt.PMT_NIL, send_pmt)

        port = pmt.intern("in")
        formatter.to_basic_block()._post(port, msg)

        self.tb.start()
        while (snk_hdr.num_messages() < 1) and (snk_pld.num_messages() < 1):
            time.sleep(0.1)
        self.tb.stop()
        self.tb.wait()

        result_hdr_pmt = pmt.cdr(snk_hdr.get_message(0))
        result_pld_pmt = pmt.cdr(snk_pld.get_message(0))

        result_hdr = pmt.u8vector_elements(result_hdr_pmt)
        result_pld = pmt.u8vector_elements(result_pld_pmt)
        header = "".join(chr(r) for r in result_hdr)
        payload = "".join(chr(r) for r in result_pld)

        access_code = packet_utils.conv_1_0_string_to_packed_binary_string(packet_utils.default_access_code)[0]
        rx_access_code = header[0:len(access_code)]

        length = len(send_str)
        rx_length = struct.unpack_from(b"!H", six.b(header), len(access_code))[0]
        rx_bps = struct.unpack_from(b"!H", six.b(header), len(access_code)+4)[0]
        rx_counter = struct.unpack_from(b"!H", six.b(header), len(access_code)+6)[0]

        self.assertEqual(access_code, rx_access_code)
        self.assertEqual(length, rx_length)
        self.assertEqual(bps, rx_bps)
        self.assertEqual(0, rx_counter)
        self.assertEqual(length, len(payload))
        self.assertEqual(send_str, payload[0:length])

if __name__ == '__main__':
    gr_unittest.run(test_packet_format_fb, "test_packet_format_fb.xml")<|MERGE_RESOLUTION|>--- conflicted
+++ resolved
@@ -20,16 +20,9 @@
 # Boston, MA 02110-1301, USA.
 #
 
-<<<<<<< HEAD
-
-import time
-import struct
-
+import time, struct
 import six
 
-=======
-import time, struct
->>>>>>> 6c75cec9
 import pmt
 from gnuradio import gr, gr_unittest, digital, blocks
 from gnuradio.digital import packet_utils
