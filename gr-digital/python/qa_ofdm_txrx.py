#!/usr/bin/env python
#
# Copyright 2013 Free Software Foundation, Inc.
# 
# This file is part of GNU Radio
# 
# GNU Radio is free software; you can redistribute it and/or modify
# it under the terms of the GNU General Public License as published by
# the Free Software Foundation; either version 3, or (at your option)
# any later version.
# 
# GNU Radio is distributed in the hope that it will be useful,
# but WITHOUT ANY WARRANTY; without even the implied warranty of
# MERCHANTABILITY or FITNESS FOR A PARTICULAR PURPOSE.  See the
# GNU General Public License for more details.
# 
# You should have received a copy of the GNU General Public License
# along with GNU Radio; see the file COPYING.  If not, write to
# the Free Software Foundation, Inc., 51 Franklin Street,
# Boston, MA 02110-1301, USA.
# 

import numpy
import random
from gnuradio import gr, gr_unittest
import digital_swig as digital
<<<<<<< HEAD
import blocks_swig as blocks
=======
from ofdm_txrx import ofdm_tx, ofdm_rx
from utils import  tagged_streams
>>>>>>> 888c07f2

class test_ofdm_txrx (gr_unittest.TestCase):

    def setUp (self):
        self.tb = gr.top_block ()

    def tearDown (self):
        self.tb = None

    def test_001 (self):
        pass
        #len_tag_key = 'frame_len'
        #n_bytes = 100
        #test_data = [random.randint(0, 255) for x in range(n_bytes)]
        #tx_data, tags = tagged_streams.packets_to_vectors((test_data,), len_tag_key)
        #src = blocks.vector_source_b(test_data, False, 1, tags)
        #tx = ofdm_tx(frame_length_tag_key=len_tag_key)
        #rx = ofdm_rx(frame_length_tag_key=len_tag_key)
        #self.assertEqual(tx.sync_word1, rx.sync_word1)
        #self.assertEqual(tx.sync_word2, rx.sync_word2)
        #delay = blocks.delay(gr.sizeof_gr_complex, 100)
        #noise = analog.noise_source_c(analog.GR_GAUSSIAN, 0.05)
        #add = blocks.add_cc()
        #sink = blocks.vector_sink_b()
        ##self.tb.connect(src, tx, add, rx, sink)
        ##self.tb.connect(noise, (add, 1))
        #self.tb.connect(src, tx, blocks.null_sink(gr.sizeof_gr_complex))
        #self.tb.run()


if __name__ == '__main__':
    gr_unittest.run(test_ofdm_txrx, "test_ofdm_txrx.xml")
<|MERGE_RESOLUTION|>--- conflicted
+++ resolved
@@ -24,12 +24,9 @@
 import random
 from gnuradio import gr, gr_unittest
 import digital_swig as digital
-<<<<<<< HEAD
 import blocks_swig as blocks
-=======
 from ofdm_txrx import ofdm_tx, ofdm_rx
 from utils import  tagged_streams
->>>>>>> 888c07f2
 
 class test_ofdm_txrx (gr_unittest.TestCase):
 
