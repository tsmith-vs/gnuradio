# Copyright 2011-2016 Free Software Foundation, Inc.
#
# This file is part of GNU Radio
#
# GNU Radio is free software; you can redistribute it and/or modify
# it under the terms of the GNU General Public License as published by
# the Free Software Foundation; either version 3, or (at your option)
# any later version.
#
# GNU Radio is distributed in the hope that it will be useful,
# but WITHOUT ANY WARRANTY; without even the implied warranty of
# MERCHANTABILITY or FITNESS FOR A PARTICULAR PURPOSE.  See the
# GNU General Public License for more details.
#
# You should have received a copy of the GNU General Public License
# along with GNU Radio; see the file COPYING.  If not, write to
# the Free Software Foundation, Inc., 51 Franklin Street,
# Boston, MA 02110-1301, USA.

########################################################################
# Setup swig generation
########################################################################
include(GrPython)
include(GrSwig)

set(GR_SWIG_INCLUDE_DIRS
  ${GR_DIGITAL_INCLUDE_DIRS}
  ${GR_BLOCKS_INCLUDE_DIRS}
  ${GR_ANALOG_INCLUDE_DIRS}
  ${GR_FFT_INCLUDE_DIRS}
  ${GR_FILTER_INCLUDE_DIRS}
  ${GNURADIO_RUNTIME_SWIG_INCLUDE_DIRS}
  ${VOLK_INCLUDE_DIRS}
  ${Boost_INCLUDE_DIRS}
)

if(ENABLE_GR_CTRLPORT)
  list(APPEND GR_SWIG_FLAGS "-DGR_CTRLPORT")
endif(ENABLE_GR_CTRLPORT)

configure_file(
  ${CMAKE_CURRENT_SOURCE_DIR}/digital_swig.py.in
  ${CMAKE_CURRENT_BINARY_DIR}/digital_swig.py
@ONLY)

# We split up the swig files into multiple sections to minimize the
# memory overhead. If a .i file grows too large, create a new file
# named 'digital_swigN.i' and add it to this list.
#
# Also add the line "from swig_blocksN import *" line to
# digital_swig.py.in.
set(GR_SWIG_BLOCK_IFILES
  digital_swig0
  digital_swig1
  digital_swig2
)

foreach(swigfile ${GR_SWIG_BLOCK_IFILES})
  set(GR_SWIG_DOC_FILE ${CMAKE_CURRENT_BINARY_DIR}/${swigfile}_doc.i)
  set(GR_SWIG_DOC_DIRS
    ${CMAKE_CURRENT_SOURCE_DIR}/../include/gnuradio/digital
    ${CMAKE_CURRENT_BINARY_DIR}/../include/gnuradio/digital
  )
  set(GR_SWIG_DOCS_TARGET_DEPS runtime_swig_swig_doc)
  set(GR_SWIG_TARGET_DEPS digital_generated_includes)
  set(GR_SWIG_LIBRARIES gnuradio-digital
    gnuradio-filter gnuradio-analog gnuradio-blocks)
  GR_SWIG_MAKE(${swigfile} ${swigfile}.i)

  GR_SWIG_INSTALL(
    TARGETS ${swigfile}
    DESTINATION ${GR_PYTHON_DIR}/gnuradio/digital
    COMPONENT "digital_python")

  list(APPEND SWIGFILES ${swigfile}.i)
  list(APPEND SWIGDOCFILES ${CMAKE_CURRENT_BINARY_DIR}/${swigfile}_doc.i)
endforeach(swigfile)

<<<<<<< HEAD
GR_SWIG_INSTALL(
    TARGETS digital_swig
    DESTINATION ${GR_PYTHON_DIR}/gnuradio/digital
)

install(
    FILES
    digital_swig.i
    constellation.i
    ofdm_equalizer.i
    packet_header.i
    ${CMAKE_CURRENT_BINARY_DIR}/digital_swig_doc.i
    DESTINATION ${GR_INCLUDE_DIR}/gnuradio/swig
=======
install(
  FILES
  ${SWIGFILES}
  constellation.i
  ofdm_equalizer.i
  packet_header.i
  ${SWIGDOCFILES}
  DESTINATION ${GR_INCLUDE_DIR}/gnuradio/swig
  COMPONENT "digital_swig"
)

# Install the Python file that pulls in the swig built files.
GR_PYTHON_INSTALL(
  FILES ${CMAKE_CURRENT_BINARY_DIR}/digital_swig.py
  DESTINATION ${GR_PYTHON_DIR}/gnuradio/digital
  COMPONENT "digital_python"
>>>>>>> 3fc55073
)<|MERGE_RESOLUTION|>--- conflicted
+++ resolved
@@ -70,27 +70,12 @@
   GR_SWIG_INSTALL(
     TARGETS ${swigfile}
     DESTINATION ${GR_PYTHON_DIR}/gnuradio/digital
-    COMPONENT "digital_python")
+  )
 
   list(APPEND SWIGFILES ${swigfile}.i)
   list(APPEND SWIGDOCFILES ${CMAKE_CURRENT_BINARY_DIR}/${swigfile}_doc.i)
 endforeach(swigfile)
 
-<<<<<<< HEAD
-GR_SWIG_INSTALL(
-    TARGETS digital_swig
-    DESTINATION ${GR_PYTHON_DIR}/gnuradio/digital
-)
-
-install(
-    FILES
-    digital_swig.i
-    constellation.i
-    ofdm_equalizer.i
-    packet_header.i
-    ${CMAKE_CURRENT_BINARY_DIR}/digital_swig_doc.i
-    DESTINATION ${GR_INCLUDE_DIR}/gnuradio/swig
-=======
 install(
   FILES
   ${SWIGFILES}
@@ -99,13 +84,10 @@
   packet_header.i
   ${SWIGDOCFILES}
   DESTINATION ${GR_INCLUDE_DIR}/gnuradio/swig
-  COMPONENT "digital_swig"
 )
 
 # Install the Python file that pulls in the swig built files.
 GR_PYTHON_INSTALL(
   FILES ${CMAKE_CURRENT_BINARY_DIR}/digital_swig.py
   DESTINATION ${GR_PYTHON_DIR}/gnuradio/digital
-  COMPONENT "digital_python"
->>>>>>> 3fc55073
 )