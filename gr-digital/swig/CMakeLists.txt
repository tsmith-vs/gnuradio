--- conflicted
+++ resolved
@@ -25,20 +25,13 @@
 
 set(GR_SWIG_INCLUDE_DIRS
     ${GR_DIGITAL_INCLUDE_DIRS}
-<<<<<<< HEAD
-    ${GNURADIO_CORE_INCLUDE_DIRS}
-=======
     ${GR_FILTER_INCLUDE_DIRS}
->>>>>>> a61ddc22
     ${GNURADIO_CORE_SWIG_INCLUDE_DIRS}
 )
 
-<<<<<<< HEAD
-=======
 # Setup swig docs to depend on includes and pull in from build directory
 set(GR_SWIG_LIBRARIES gnuradio-digital gnuradio-filter)
 set(GR_SWIG_TARGET_DEPS digital_generated_includes core_swig)
->>>>>>> a61ddc22
 set(GR_SWIG_DOC_FILE ${CMAKE_CURRENT_BINARY_DIR}/digital_swig_doc.i)
 set(GR_SWIG_DOC_DIRS ${CMAKE_CURRENT_SOURCE_DIR}/../lib)
 
