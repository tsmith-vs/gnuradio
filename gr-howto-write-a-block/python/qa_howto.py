#!/usr/bin/env python
#
# Copyright 2004,2007,2012 Free Software Foundation, Inc.
#
# This file is part of GNU Radio
#
# GNU Radio is free software; you can redistribute it and/or modify
# it under the terms of the GNU General Public License as published by
# the Free Software Foundation; either version 3, or (at your option)
# any later version.
#
# GNU Radio is distributed in the hope that it will be useful,
# but WITHOUT ANY WARRANTY; without even the implied warranty of
# MERCHANTABILITY or FITNESS FOR A PARTICULAR PURPOSE.  See the
# GNU General Public License for more details.
#
# You should have received a copy of the GNU General Public License
# along with GNU Radio; see the file COPYING.  If not, write to
# the Free Software Foundation, Inc., 51 Franklin Street,
# Boston, MA 02110-1301, USA.
#

from gnuradio import gr, gr_unittest
<<<<<<< HEAD
import howto_swig as howto
=======
import howto_swig
from square3_ff import square3_ff
>>>>>>> 5f6bf76b

class qa_howto(gr_unittest.TestCase):

    def setUp(self):
        self.tb = gr.top_block()

    def tearDown(self):
        self.tb = None

    def test_001_square_ff(self):
        src_data = (-3, 4, -5.5, 2, 3)
        expected_result = (9, 16, 30.25, 4, 9)
        src = gr.vector_source_f(src_data)
        sqr = howto.square_ff()
        dst = gr.vector_sink_f()
        self.tb.connect(src, sqr)
        self.tb.connect(sqr, dst)
        self.tb.run()
        result_data = dst.data()
        self.assertFloatTuplesAlmostEqual(expected_result, result_data, 6)

    def test_002_square2_ff(self):
        src_data = (-3, 4, -5.5, 2, 3)
        expected_result = (9, 16, 30.25, 4, 9)
        src = gr.vector_source_f(src_data)
        sqr = howto.square2_ff()
        dst = gr.vector_sink_f()
        self.tb.connect(src, sqr)
        self.tb.connect(sqr, dst)
        self.tb.run()
        result_data = dst.data()
        self.assertFloatTuplesAlmostEqual(expected_result, result_data, 6)

    def test_003_square3_ff (self):
        src_data = (-3, 4, -5.5, 2, 3)
        expected_result = (9, 16, 30.25, 4, 9)
        src = gr.vector_source_f (src_data)
        sqr = square3_ff ()
        dst = gr.vector_sink_f ()
        self.tb.connect (src, sqr)
        self.tb.connect (sqr, dst)
        self.tb.run ()
        result_data = dst.data ()
        self.assertFloatTuplesAlmostEqual (expected_result, result_data, 6)

if __name__ == '__main__':
    gr_unittest.run(qa_howto, "qa_howto.xml")<|MERGE_RESOLUTION|>--- conflicted
+++ resolved
@@ -21,12 +21,8 @@
 #
 
 from gnuradio import gr, gr_unittest
-<<<<<<< HEAD
 import howto_swig as howto
-=======
-import howto_swig
 from square3_ff import square3_ff
->>>>>>> 5f6bf76b
 
 class qa_howto(gr_unittest.TestCase):
 
