--- conflicted
+++ resolved
@@ -115,16 +115,12 @@
 
     GRC_BUILD_CONDITIONAL(gnuradio-core, [
         dnl run_tests is created from run_tests.in.  Make it executable.
-<<<<<<< HEAD
-        AC_CONFIG_COMMANDS([run_tests_core],[chmod +x gnuradio-core/src/python/gnuradio/gr/run_tests]) \
-        AC_CONFIG_COMMANDS([run_tests_utils],[chmod +x gnuradio-core/src/python/gnuradio/utils/run_tests])
-=======
         AC_CONFIG_COMMANDS([run_tests_core],
 	[
 	  chmod +x gnuradio-core/src/python/gnuradio/gr/run_tests
 	  chmod +x gnuradio-core/src/guile/run_guile_tests
-	])
->>>>>>> 023167ca
+	]) \
+        AC_CONFIG_COMMANDS([run_tests_utils],[chmod +x gnuradio-core/src/python/gnuradio/utils/run_tests])
     ])
 
 ])