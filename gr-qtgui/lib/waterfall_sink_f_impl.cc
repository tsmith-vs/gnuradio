--- conflicted
+++ resolved
@@ -328,24 +328,14 @@
 	dst[i] = data_in[i];
 
       if(d_window.size()) {
-<<<<<<< HEAD
-	volk_32fc_32f_multiply_32fc_a(d_fft->get_inbuf(), dst,
-                                     &d_window.front(), size);
-=======
 	volk_32fc_32f_multiply_32fc(d_fft->get_inbuf(), dst,
                                     &d_window.front(), size);
->>>>>>> 4c866542
       }
 
       d_fft->execute();     // compute the fft
 
-<<<<<<< HEAD
-      volk_32fc_s32f_x2_power_spectral_density_32f_a(data_out, d_fft->get_outbuf(),
-                                                    size, 1.0, size);
-=======
       volk_32fc_s32f_x2_power_spectral_density_32f(data_out, d_fft->get_outbuf(),
                                                    size, 1.0, size);
->>>>>>> 4c866542
 
       // Perform shift operation
       unsigned int len = (unsigned int)(floor(size/2.0));
