# Copyright 2010-2011,2013 Free Software Foundation, Inc.
#
# This file is part of GNU Radio
#
# GNU Radio is free software; you can redistribute it and/or modify
# it under the terms of the GNU General Public License as published by
# the Free Software Foundation; either version 3, or (at your option)
# any later version.
#
# GNU Radio is distributed in the hope that it will be useful,
# but WITHOUT ANY WARRANTY; without even the implied warranty of
# MERCHANTABILITY or FITNESS FOR A PARTICULAR PURPOSE.  See the
# GNU General Public License for more details.
#
# You should have received a copy of the GNU General Public License
# along with GNU Radio; see the file COPYING.  If not, write to
# the Free Software Foundation, Inc., 51 Franklin Street,
# Boston, MA 02110-1301, USA.

########################################################################
# Setup the QT file generations stuff
########################################################################
set(qtgui_moc_hdrs
    spectrumdisplayform.h
    displayform.h
    timedisplayform.h
    timerasterdisplayform.h
    freqdisplayform.h
    constellationdisplayform.h
    waterfalldisplayform.h
    form_menus.h
    DisplayPlot.h
    FrequencyDisplayPlot.h
    TimeDomainDisplayPlot.h
    TimeRasterDisplayPlot.h
    WaterfallDisplayPlot.h
    ConstellationDisplayPlot.h
)
QT4_WRAP_CPP(qtgui_moc_srcs ${qtgui_moc_hdrs})
QT4_WRAP_UI(qtgui_ui_hdrs spectrumdisplayform.ui)

#FIXME the sources expect <foo>.ui.h, but the macros generate ui_foo.h
#avoid changing the sources by generating the header with the include
set(spectrum_ui_hdr ${CMAKE_CURRENT_BINARY_DIR}/spectrumdisplayform.ui.h)
if(NOT EXISTS ${spectrum_ui_hdr})
    file(WRITE ${spectrum_ui_hdr} "#include <ui_spectrumdisplayform.h>\n")
endif(NOT EXISTS ${spectrum_ui_hdr})

set(qtgui_srcs
    ${qtgui_moc_srcs}
    ${qtgui_ui_hdrs}
    DisplayPlot.cc
    FrequencyDisplayPlot.cc
    TimeDomainDisplayPlot.cc
    TimeRasterDisplayPlot.cc
    timeRasterGlobalData.cc
    WaterfallDisplayPlot.cc
    waterfallGlobalData.cc
    ConstellationDisplayPlot.cc
    spectrumdisplayform.cc
    displayform.cc
    timedisplayform.cc
    timerasterdisplayform.cc
    freqdisplayform.cc
    constellationdisplayform.cc
    waterfalldisplayform.cc
    SpectrumGUIClass.cc
    spectrumUpdateEvents.cc
    plot_waterfall.cc
    plot_raster.cc
    sink_c_impl.cc
    sink_f_impl.cc
    time_sink_c_impl.cc
    time_sink_f_impl.cc
    time_raster_sink_b_impl.cc
    time_raster_sink_f_impl.cc
    freq_sink_c_impl.cc
    freq_sink_f_impl.cc
    const_sink_c_impl.cc
    waterfall_sink_c_impl.cc
    waterfall_sink_f_impl.cc
    qtgui_util.cc
)

#Add Windows DLL resource file if using MSVC
if(MSVC)
    include(${CMAKE_SOURCE_DIR}/cmake/Modules/GrVersion.cmake)

    configure_file(
        ${CMAKE_CURRENT_SOURCE_DIR}/gnuradio-qtgui.rc.in
        ${CMAKE_CURRENT_BINARY_DIR}/gnuradio-qtgui.rc
    @ONLY)

    list(APPEND qtgui_srcs
        ${CMAKE_CURRENT_BINARY_DIR}/gnuradio-qtgui.rc
    )
endif(MSVC)

########################################################################
# Setup the include and linker paths
########################################################################
include_directories(
    ${GR_QTGUI_INCLUDE_DIRS}
    ${GR_FFT_INCLUDE_DIRS}
    ${GR_FILTER_INCLUDE_DIRS}
    ${GNURADIO_CORE_INCLUDE_DIRS}
    ${GRUEL_INCLUDE_DIRS}
    ${VOLK_INCLUDE_DIRS}
    ${QWT_INCLUDE_DIRS}
    ${QT_INCLUDE_DIRS}
<<<<<<< HEAD
    ${FFTW3F_INCLUDE_DIRS}
    ${LOG4CXX_INCLUDE_DIRS}
=======
    ${LOG4CPP_INCLUDE_DIRS}
>>>>>>> 1bacc04f
    ${Boost_INCLUDE_DIRS}
    ${PYTHON_INCLUDE_DIRS}
)

link_directories(
<<<<<<< HEAD
    ${QWT_LIBRARY_DIRS}
    ${FFTW3F_LIBRARY_DIRS}
    ${LOG4CXX_LIBRARY_DIRS}
    ${Boost_LIBRARY_DIRS}
=======
	${QWT_LIBRARY_DIRS}
        ${LOG4CPP_LIBRARY_DIRS}
	${Boost_LIBRARY_DIRS}
>>>>>>> 1bacc04f
)

include_directories(${PYTHON_INCLUDE_PATH}) #deprecated for dirs (cmake 2.6)

if(ENABLE_GR_CTRLPORT)
  ADD_DEFINITIONS(-DGR_CTRLPORT)
  include_directories(${ICE_INCLUDE_DIR})
endif(ENABLE_GR_CTRLPORT)

########################################################################
# Setup library
########################################################################
list(APPEND qtgui_libs
    gnuradio-core
    gnuradio-fft
    gnuradio-filter
    volk
    ${QWT_LIBRARIES}
    ${QT_LIBRARIES}
    ${PYTHON_LIBRARIES}
<<<<<<< HEAD
    ${FFTW3F_LIBRARIES}
    ${LOG4CXX_LIBRARIES}
=======
    ${LOG4CPP_LIBRARIES}
>>>>>>> 1bacc04f
)

add_definitions(-DQWT_DLL) #setup QWT library linkage
add_library(gnuradio-qtgui SHARED ${qtgui_srcs})
target_link_libraries(gnuradio-qtgui ${qtgui_libs})
GR_LIBRARY_FOO(gnuradio-qtgui RUNTIME_COMPONENT "qtgui_runtime" DEVEL_COMPONENT "qtgui_devel")

########################################################################
# Install the header files
########################################################################
install(FILES
    DisplayPlot.h
    FrequencyDisplayPlot.h
    TimeDomainDisplayPlot.h
    TimeRasterDisplayPlot.h
    timeRasterGlobalData.h
    WaterfallDisplayPlot.h
    waterfallGlobalData.h
    ConstellationDisplayPlot.h
    plot_waterfall.h
    plot_raster.h
    spectrumdisplayform.h
    displayform.h
    timedisplayform.h
    timerasterdisplayform.h
    freqdisplayform.h
    constellationdisplayform.h
    waterfalldisplayform.h
    form_menus.h
    SpectrumGUIClass.h
    spectrumUpdateEvents.h
    DESTINATION ${GR_INCLUDE_DIR}/gnuradio
    COMPONENT "qtgui_devel"
)<|MERGE_RESOLUTION|>--- conflicted
+++ resolved
@@ -108,27 +108,17 @@
     ${VOLK_INCLUDE_DIRS}
     ${QWT_INCLUDE_DIRS}
     ${QT_INCLUDE_DIRS}
-<<<<<<< HEAD
     ${FFTW3F_INCLUDE_DIRS}
-    ${LOG4CXX_INCLUDE_DIRS}
-=======
     ${LOG4CPP_INCLUDE_DIRS}
->>>>>>> 1bacc04f
     ${Boost_INCLUDE_DIRS}
     ${PYTHON_INCLUDE_DIRS}
 )
 
 link_directories(
-<<<<<<< HEAD
     ${QWT_LIBRARY_DIRS}
     ${FFTW3F_LIBRARY_DIRS}
-    ${LOG4CXX_LIBRARY_DIRS}
+    ${LOG4CPP_LIBRARY_DIRS}
     ${Boost_LIBRARY_DIRS}
-=======
-	${QWT_LIBRARY_DIRS}
-        ${LOG4CPP_LIBRARY_DIRS}
-	${Boost_LIBRARY_DIRS}
->>>>>>> 1bacc04f
 )
 
 include_directories(${PYTHON_INCLUDE_PATH}) #deprecated for dirs (cmake 2.6)
@@ -149,12 +139,8 @@
     ${QWT_LIBRARIES}
     ${QT_LIBRARIES}
     ${PYTHON_LIBRARIES}
-<<<<<<< HEAD
     ${FFTW3F_LIBRARIES}
-    ${LOG4CXX_LIBRARIES}
-=======
     ${LOG4CPP_LIBRARIES}
->>>>>>> 1bacc04f
 )
 
 add_definitions(-DQWT_DLL) #setup QWT library linkage
