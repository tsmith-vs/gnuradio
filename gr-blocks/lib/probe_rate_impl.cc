--- conflicted
+++ resolved
@@ -1,6 +1,6 @@
 /* -*- c++ -*- */
 /*
- * Copyright 2005,2013 Free Software Foundation, Inc.
+ * Copyright 2005,2013,2018 Free Software Foundation, Inc.
  *
  * This file is part of GNU Radio
  *
@@ -45,15 +45,10 @@
         d_beta(1.0-alpha),
         d_avg(0),
         d_min_update_time(update_rate_ms),
-<<<<<<< HEAD
         d_lastthru(0),
-        d_itemsize(itemsize),
         d_port(pmt::mp("rate")),
         d_dict_avg(pmt::mp("rate_avg")),
         d_dict_now(pmt::mp("rate_now"))
-=======
-        d_lastthru(0)
->>>>>>> 5ad935c3
         {
             message_port_register_out(d_port);
         }
