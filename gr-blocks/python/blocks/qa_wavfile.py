#!/usr/bin/env python
#
# Copyright 2008,2010,2013 Free Software Foundation, Inc.
#
# This file is part of GNU Radio
#
# GNU Radio is free software; you can redistribute it and/or modify
# it under the terms of the GNU General Public License as published by
# the Free Software Foundation; either version 3, or (at your option)
# any later version.
#
# GNU Radio is distributed in the hope that it will be useful,
# but WITHOUT ANY WARRANTY; without even the implied warranty of
# MERCHANTABILITY or FITNESS FOR A PARTICULAR PURPOSE.  See the
# GNU General Public License for more details.
#
# You should have received a copy of the GNU General Public License
# along with GNU Radio; see the file COPYING.  If not, write to
# the Free Software Foundation, Inc., 51 Franklin Street,
# Boston, MA 02110-1301, USA.
#


from gnuradio import gr, gr_unittest, blocks

import os
from os.path import getsize

g_in_file = os.path.join(os.getenv("srcdir"), "test_16bit_1chunk.wav")
g_extra_header_offset = 36
g_extra_header_len = 18

class test_wavefile(gr_unittest.TestCase):

    def setUp(self):
        self.tb = gr.top_block()

    def tearDown(self):
        self.tb = None

    def test_001_checkwavread(self):
        wf = blocks.wavfile_source(g_in_file)
        self.assertEqual(wf.sample_rate(), 8000)

    def test_002_checkwavcopy(self):
        infile  = g_in_file
        outfile = "test_out.wav"

        wf_in  = blocks.wavfile_source(infile)
        wf_out = blocks.wavfile_sink(outfile,
                                     wf_in.channels(),
                                     wf_in.sample_rate(),
                                     wf_in.bits_per_sample())
        self.tb.connect(wf_in, wf_out)
        self.tb.run()
        wf_out.close()

<<<<<<< HEAD
	# we're losing all extra header chunks
	self.assertEqual(getsize(infile) - g_extra_header_len, getsize(outfile))
=======
        # we're loosing all extra header chunks
        self.assertEqual(getsize(infile) - g_extra_header_len, getsize(outfile))
>>>>>>> fcd002b6

        in_f  = open(infile,  'rb')
        out_f = open(outfile, 'rb')

        in_data  = in_f.read()
        out_data = out_f.read()
        out_f.close()
        os.remove(outfile)
        # cut extra header chunks input file
        self.assertEqual(in_data[:g_extra_header_offset] + \
                         in_data[g_extra_header_offset + g_extra_header_len:], out_data)

if __name__ == '__main__':
    gr_unittest.run(test_wavefile, "test_wavefile.xml")<|MERGE_RESOLUTION|>--- conflicted
+++ resolved
@@ -55,13 +55,8 @@
         self.tb.run()
         wf_out.close()
 
-<<<<<<< HEAD
-	# we're losing all extra header chunks
-	self.assertEqual(getsize(infile) - g_extra_header_len, getsize(outfile))
-=======
-        # we're loosing all extra header chunks
+        # we're losing all extra header chunks
         self.assertEqual(getsize(infile) - g_extra_header_len, getsize(outfile))
->>>>>>> fcd002b6
 
         in_f  = open(infile,  'rb')
         out_f = open(outfile, 'rb')
