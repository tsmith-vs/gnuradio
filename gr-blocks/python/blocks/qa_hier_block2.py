--- conflicted
+++ resolved
@@ -68,57 +68,13 @@
         hblock.connect(nop1, hblock)
 
     def test_005_connect_output_in_use(self):
-<<<<<<< HEAD
-	hblock = gr.hier_block2("test_block",
-				gr.io_signature(1,1,gr.sizeof_int),
-				gr.io_signature(1,1,gr.sizeof_int))
-	nop1 = blocks.nop(gr.sizeof_int)
-	nop2 = blocks.nop(gr.sizeof_int)
-	hblock.connect(nop1, hblock)
-	self.assertRaises(RuntimeError,
-	    lambda: hblock.connect(nop2, hblock))
-
-    def test_006_connect_invalid_src_port_neg(self):
-	hblock = gr.hier_block2("test_block",
-				gr.io_signature(1,1,gr.sizeof_int),
-				gr.io_signature(1,1,gr.sizeof_int))
-	nop1 = blocks.nop(gr.sizeof_int)
-	self.assertRaises(RuntimeError,
-	    lambda: hblock.connect((hblock, -1), nop1))
-
-    def test_005_connect_invalid_src_port_exceeds(self):
-	hblock = gr.hier_block2("test_block",
-				gr.io_signature(1,1,gr.sizeof_int),
-				gr.io_signature(1,1,gr.sizeof_int))
-	nop1 = blocks.nop(gr.sizeof_int)
-	self.assertRaises(RuntimeError,
-	    lambda: hblock.connect((hblock, 1), nop1))
-
-    def test_007_connect_invalid_dst_port_neg(self):
-	hblock = gr.hier_block2("test_block",
-				gr.io_signature(1,1,gr.sizeof_int),
-				gr.io_signature(1,1,gr.sizeof_int))
-	nop1 = blocks.nop(gr.sizeof_int)
-	nop2 = blocks.nop(gr.sizeof_int)
-	self.assertRaises(RuntimeError,
-	    lambda: hblock.connect(nop1, (nop2, -1)))
-
-    def test_008_connect_invalid_dst_port_exceeds(self):
-	hblock = gr.hier_block2("test_block",
-				gr.io_signature(1,1,gr.sizeof_int),
-				gr.io_signature(1,1,gr.sizeof_int))
-	nop1 = blocks.null_sink(gr.sizeof_int)
-	nop2 = blocks.null_sink(gr.sizeof_int)
-	self.assertRaises(RuntimeError,
-	    lambda: hblock.connect(nop1, (nop2, 1)))
-=======
         hblock = gr.hier_block2("test_block",
                                 gr.io_signature(1,1,gr.sizeof_int),
                                 gr.io_signature(1,1,gr.sizeof_int))
         nop1 = blocks.nop(gr.sizeof_int)
         nop2 = blocks.nop(gr.sizeof_int)
         hblock.connect(nop1, hblock)
-        self.assertRaises(ValueError,
+        self.assertRaises(RuntimeError,
             lambda: hblock.connect(nop2, hblock))
 
     def test_006_connect_invalid_src_port_neg(self):
@@ -126,7 +82,7 @@
                                 gr.io_signature(1,1,gr.sizeof_int),
                                 gr.io_signature(1,1,gr.sizeof_int))
         nop1 = blocks.nop(gr.sizeof_int)
-        self.assertRaises(ValueError,
+        self.assertRaises(RuntimeError,
             lambda: hblock.connect((hblock, -1), nop1))
 
     def test_005_connect_invalid_src_port_exceeds(self):
@@ -134,7 +90,7 @@
                                 gr.io_signature(1,1,gr.sizeof_int),
                                 gr.io_signature(1,1,gr.sizeof_int))
         nop1 = blocks.nop(gr.sizeof_int)
-        self.assertRaises(ValueError,
+        self.assertRaises(RuntimeError,
             lambda: hblock.connect((hblock, 1), nop1))
 
     def test_007_connect_invalid_dst_port_neg(self):
@@ -143,7 +99,7 @@
                                 gr.io_signature(1,1,gr.sizeof_int))
         nop1 = blocks.nop(gr.sizeof_int)
         nop2 = blocks.nop(gr.sizeof_int)
-        self.assertRaises(ValueError,
+        self.assertRaises(RuntimeError,
             lambda: hblock.connect(nop1, (nop2, -1)))
 
     def test_008_connect_invalid_dst_port_exceeds(self):
@@ -152,9 +108,8 @@
                                 gr.io_signature(1,1,gr.sizeof_int))
         nop1 = blocks.null_sink(gr.sizeof_int)
         nop2 = blocks.null_sink(gr.sizeof_int)
-        self.assertRaises(ValueError,
+        self.assertRaises(RuntimeError,
             lambda: hblock.connect(nop1, (nop2, 1)))
->>>>>>> fcd002b6
 
     def test_009_check_topology(self):
         hblock = gr.top_block("test_block")
@@ -188,30 +143,8 @@
                                 gr.io_signature(1,1,gr.sizeof_int))
         nop1 = blocks.nop(gr.sizeof_int)
         nop2 = blocks.nop(gr.sizeof_int)
-<<<<<<< HEAD
-	hblock.connect(hblock, nop1)
-        self.assertRaises(RuntimeError,
-            lambda: hblock.disconnect(hblock, nop2))
-
-    def test_014_disconnect_input_neg(self):
-	hblock = gr.hier_block2("test_block",
-				gr.io_signature(1,1,gr.sizeof_int),
-				gr.io_signature(1,1,gr.sizeof_int))
-	nop1 = blocks.nop(gr.sizeof_int)
-	hblock.connect(hblock, nop1)
-        self.assertRaises(RuntimeError,
-            lambda: hblock.disconnect((hblock, -1), nop1))
-
-    def test_015_disconnect_input_exceeds(self):
-	hblock = gr.hier_block2("test_block",
-				gr.io_signature(1,1,gr.sizeof_int),
-				gr.io_signature(1,1,gr.sizeof_int))
-	nop1 = blocks.nop(gr.sizeof_int)
-	hblock.connect(hblock, nop1)
-        self.assertRaises(RuntimeError,
-=======
-        hblock.connect(hblock, nop1)
-        self.assertRaises(ValueError,
+        hblock.connect(hblock, nop1)
+        self.assertRaises(RuntimeError,
             lambda: hblock.disconnect(hblock, nop2))
 
     def test_014_disconnect_input_neg(self):
@@ -229,8 +162,7 @@
                                 gr.io_signature(1,1,gr.sizeof_int))
         nop1 = blocks.nop(gr.sizeof_int)
         hblock.connect(hblock, nop1)
-        self.assertRaises(ValueError,
->>>>>>> fcd002b6
+        self.assertRaises(RuntimeError,
             lambda: hblock.disconnect((hblock, 1), nop1))
 
     def test_016_disconnect_output(self):
@@ -247,49 +179,26 @@
                                 gr.io_signature(1,1,gr.sizeof_int))
         nop1 = blocks.nop(gr.sizeof_int)
         nop2 = blocks.nop(gr.sizeof_int)
-<<<<<<< HEAD
-	hblock.connect(nop1, hblock)
+        hblock.connect(nop1, hblock)
         self.assertRaises(RuntimeError,
             lambda: hblock.disconnect(nop2, hblock))
 
     def test_018_disconnect_output_neg(self):
-	hblock = gr.hier_block2("test_block",
-				gr.io_signature(1,1,gr.sizeof_int),
-				gr.io_signature(1,1,gr.sizeof_int))
-	nop1 = blocks.nop(gr.sizeof_int)
-	hblock.connect(hblock, nop1)
+        hblock = gr.hier_block2("test_block",
+                                gr.io_signature(1,1,gr.sizeof_int),
+                                gr.io_signature(1,1,gr.sizeof_int))
+        nop1 = blocks.nop(gr.sizeof_int)
+        hblock.connect(hblock, nop1)
         self.assertRaises(RuntimeError,
             lambda: hblock.disconnect(nop1, (hblock, -1)))
 
     def test_019_disconnect_output_exceeds(self):
-	hblock = gr.hier_block2("test_block",
-				gr.io_signature(1,1,gr.sizeof_int),
-				gr.io_signature(1,1,gr.sizeof_int))
-	nop1 = blocks.nop(gr.sizeof_int)
-	hblock.connect(nop1, hblock)
-        self.assertRaises(RuntimeError,
-=======
+        hblock = gr.hier_block2("test_block",
+                                gr.io_signature(1,1,gr.sizeof_int),
+                                gr.io_signature(1,1,gr.sizeof_int))
+        nop1 = blocks.nop(gr.sizeof_int)
         hblock.connect(nop1, hblock)
-        self.assertRaises(ValueError,
-            lambda: hblock.disconnect(nop2, hblock))
-
-    def test_018_disconnect_output_neg(self):
-        hblock = gr.hier_block2("test_block",
-                                gr.io_signature(1,1,gr.sizeof_int),
-                                gr.io_signature(1,1,gr.sizeof_int))
-        nop1 = blocks.nop(gr.sizeof_int)
-        hblock.connect(hblock, nop1)
-        self.assertRaises(ValueError,
-            lambda: hblock.disconnect(nop1, (hblock, -1)))
-
-    def test_019_disconnect_output_exceeds(self):
-        hblock = gr.hier_block2("test_block",
-                                gr.io_signature(1,1,gr.sizeof_int),
-                                gr.io_signature(1,1,gr.sizeof_int))
-        nop1 = blocks.nop(gr.sizeof_int)
-        hblock.connect(nop1, hblock)
-        self.assertRaises(ValueError,
->>>>>>> fcd002b6
+        self.assertRaises(RuntimeError,
             lambda: hblock.disconnect(nop1, (hblock, 1)))
 
     def test_020_run(self):
