#
# Copyright 2013 Free Software Foundation, Inc.
#
# This file is part of GNU Radio
#
# GNU Radio is free software; you can redistribute it and/or modify
# it under the terms of the GNU General Public License as published by
# the Free Software Foundation; either version 3, or (at your option)
# any later version.
#
# GNU Radio is distributed in the hope that it will be useful,
# but WITHOUT ANY WARRANTY; without even the implied warranty of
# MERCHANTABILITY or FITNESS FOR A PARTICULAR PURPOSE.  See the
# GNU General Public License for more details.
#
# You should have received a copy of the GNU General Public License
# along with GNU Radio; see the file COPYING.  If not, write to
# the Free Software Foundation, Inc., 51 Franklin Street,
# Boston, MA 02110-1301, USA.
#

<<<<<<< HEAD
from __future__ import absolute_import

from .blocks_swig0 import *
from .blocks_swig1 import *
from .blocks_swig2 import *
from .blocks_swig3 import *
from .blocks_swig4 import *
from .blocks_swig5 import *
=======
from blocks_swig0 import *
from blocks_swig1 import *
from blocks_swig2 import *
from blocks_swig3 import *
from blocks_swig4 import *
from blocks_swig5 import *
from blocks_swig6 import *
from blocks_swig7 import *
from blocks_swig8 import *
from blocks_swig9 import *
from blocks_swig10 import *
>>>>>>> b675ccc2
<|MERGE_RESOLUTION|>--- conflicted
+++ resolved
@@ -19,7 +19,6 @@
 # Boston, MA 02110-1301, USA.
 #
 
-<<<<<<< HEAD
 from __future__ import absolute_import
 
 from .blocks_swig0 import *
@@ -28,16 +27,8 @@
 from .blocks_swig3 import *
 from .blocks_swig4 import *
 from .blocks_swig5 import *
-=======
-from blocks_swig0 import *
-from blocks_swig1 import *
-from blocks_swig2 import *
-from blocks_swig3 import *
-from blocks_swig4 import *
-from blocks_swig5 import *
-from blocks_swig6 import *
-from blocks_swig7 import *
-from blocks_swig8 import *
-from blocks_swig9 import *
-from blocks_swig10 import *
->>>>>>> b675ccc2
+from .blocks_swig6 import *
+from .blocks_swig7 import *
+from .blocks_swig8 import *
+from .blocks_swig9 import *
+from .blocks_swig10 import *