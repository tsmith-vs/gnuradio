#
# Copyright 2013-2014 Free Software Foundation, Inc.
#
# This file is part of GNU Radio
#
# GNU Radio is free software; you can redistribute it and/or modify
# it under the terms of the GNU General Public License as published by
# the Free Software Foundation; either version 3, or (at your option)
# any later version.
#
# GNU Radio is distributed in the hope that it will be useful,
# but WITHOUT ANY WARRANTY; without even the implied warranty of
# MERCHANTABILITY or FITNESS FOR A PARTICULAR PURPOSE.  See the
# GNU General Public License for more details.
#
# You should have received a copy of the GNU General Public License
# along with GNU Radio; see the file COPYING.  If not, write to
# the Free Software Foundation, Inc., 51 Franklin Street,
# Boston, MA 02110-1301, USA.
#
''' All the templates for skeleton files (needed by ModToolAdd) '''
from __future__ import unicode_literals

from datetime import datetime

Templates = {}

# Default licence
Templates['defaultlicense'] = '''
Copyright %d ${copyrightholder}.

This is free software; you can redistribute it and/or modify
it under the terms of the GNU General Public License as published by
the Free Software Foundation; either version 3, or (at your option)
any later version.

This software is distributed in the hope that it will be useful,
but WITHOUT ANY WARRANTY; without even the implied warranty of
MERCHANTABILITY or FITNESS FOR A PARTICULAR PURPOSE.  See the
GNU General Public License for more details.

You should have received a copy of the GNU General Public License
along with this software; see the file COPYING.  If not, write to
the Free Software Foundation, Inc., 51 Franklin Street,
Boston, MA 02110-1301, USA.
''' % datetime.now().year

Templates['grlicense'] = '''
Copyright {0} Free Software Foundation, Inc.

This file is part of GNU Radio

GNU Radio is free software; you can redistribute it and/or modify
it under the terms of the GNU General Public License as published by
the Free Software Foundation; either version 3, or (at your option)
any later version.

GNU Radio is distributed in the hope that it will be useful,
but WITHOUT ANY WARRANTY; without even the implied warranty of
MERCHANTABILITY or FITNESS FOR A PARTICULAR PURPOSE.  See the
GNU General Public License for more details.

You should have received a copy of the GNU General Public License
along with GNU Radio; see the file COPYING.  If not, write to
the Free Software Foundation, Inc., 51 Franklin Street,
Boston, MA 02110-1301, USA.
'''.format(datetime.now().year)

# Header file of a sync/decimator/interpolator block
Templates['block_impl_h'] = '''/* -*- c++ -*- */
${str_to_fancyc_comment(license)}
#ifndef INCLUDED_${modname.upper()}_${blockname.upper()}_IMPL_H
#define INCLUDED_${modname.upper()}_${blockname.upper()}_IMPL_H

#include <${include_dir_prefix}/${blockname}.h>

namespace gr {
  namespace ${modname} {

    class ${blockname}_impl : public ${blockname}
    {
     private:
      // Nothing to declare in this block.

% if blocktype == 'tagged_stream':
     protected:
      int calculate_output_stream_length(const gr_vector_int &ninput_items);

% endif
     public:
      ${blockname}_impl(${strip_default_values(arglist)});
      ~${blockname}_impl();

      // Where all the action really happens
% if blocktype == 'general':
      void forecast (int noutput_items, gr_vector_int &ninput_items_required);

      int general_work(int noutput_items,
           gr_vector_int &ninput_items,
           gr_vector_const_void_star &input_items,
           gr_vector_void_star &output_items);

% elif blocktype == 'tagged_stream':
      int work(
              int noutput_items,
              gr_vector_int &ninput_items,
              gr_vector_const_void_star &input_items,
              gr_vector_void_star &output_items
      );
% elif blocktype == 'hier':
% else:
      int work(
              int noutput_items,
              gr_vector_const_void_star &input_items,
              gr_vector_void_star &output_items
      );
% endif
    };

  } // namespace ${modname}
} // namespace gr

#endif /* INCLUDED_${modname.upper()}_${blockname.upper()}_IMPL_H */

'''

# C++ file of a GR block
Templates['block_impl_cpp'] = '''/* -*- c++ -*- */
${str_to_fancyc_comment(license)}
#ifdef HAVE_CONFIG_H
#include "config.h"
#endif

#include <gnuradio/io_signature.h>
% if blocktype == 'noblock':
#include <${include_dir_prefix}/${blockname}.h>
% else:
#include "${blockname}_impl.h"
% endif

namespace gr {
  namespace ${modname} {

% if blocktype == 'noblock':
    ${blockname}::${blockname}(${strip_default_values(arglist)})
    {
    }

    ${blockname}::~${blockname}()
    {
    }
% else:
    ${blockname}::sptr
    ${blockname}::make(${strip_default_values(arglist)})
    {
      return gnuradio::get_initial_sptr
        (new ${blockname}_impl(${strip_arg_types(arglist)}));
    }

<%
    if blocktype == 'decimator':
        decimation = ', <+decimation+>'
    elif blocktype == 'interpolator':
        decimation = ', <+interpolation+>'
    elif blocktype == 'tagged_stream':
        decimation = ', <+len_tag_key+>'
    else:
        decimation = ''
    endif
    if blocktype == 'source':
        inputsig = '0, 0, 0'
    else:
        inputsig = '<+MIN_IN+>, <+MAX_IN+>, sizeof(<+ITYPE+>)'
    endif
    if blocktype == 'sink':
        outputsig = '0, 0, 0'
    else:
        outputsig = '<+MIN_OUT+>, <+MAX_OUT+>, sizeof(<+OTYPE+>)'
    endif
%>
    /*
     * The private constructor
     */
    ${blockname}_impl::${blockname}_impl(${strip_default_values(arglist)})
      : gr::${grblocktype}("${blockname}",
              gr::io_signature::make(${inputsig}),
              gr::io_signature::make(${outputsig})${decimation})
  % if blocktype == 'hier':
    {
      connect(self(), 0, d_firstblock, 0);
      // connect other blocks
      connect(d_lastblock, 0, self(), 0);
    }
  % else:
    {}
  % endif

    /*
     * Our virtual destructor.
     */
    ${blockname}_impl::~${blockname}_impl()
    {
    }

  % if blocktype == 'general':
    void
    ${blockname}_impl::forecast (int noutput_items, gr_vector_int &ninput_items_required)
    {
      /* <+forecast+> e.g. ninput_items_required[0] = noutput_items */
    }

    int
    ${blockname}_impl::general_work (int noutput_items,
                       gr_vector_int &ninput_items,
                       gr_vector_const_void_star &input_items,
                       gr_vector_void_star &output_items)
    {
      const <+ITYPE+> *in = (const <+ITYPE+> *) input_items[0];
      <+OTYPE+> *out = (<+OTYPE+> *) output_items[0];

      // Do <+signal processing+>
      // Tell runtime system how many input items we consumed on
      // each input stream.
      consume_each (noutput_items);

      // Tell runtime system how many output items we produced.
      return noutput_items;
    }
  % elif blocktype == 'tagged_stream':
    int
    ${blockname}_impl::calculate_output_stream_length(const gr_vector_int &ninput_items)
    {
      int noutput_items = /* <+set this+> */;
      return noutput_items ;
    }

    int
    ${blockname}_impl::work (int noutput_items,
                       gr_vector_int &ninput_items,
                       gr_vector_const_void_star &input_items,
                       gr_vector_void_star &output_items)
    {
      const <+ITYPE+> *in = (const <+ITYPE+> *) input_items[0];
      <+OTYPE+> *out = (<+OTYPE+> *) output_items[0];

      // Do <+signal processing+>

      // Tell runtime system how many output items we produced.
      return noutput_items;
    }
  % elif blocktype == 'hier':
  % else:
    int
    ${blockname}_impl::work(int noutput_items,
        gr_vector_const_void_star &input_items,
        gr_vector_void_star &output_items)
    {
    % if blocktype != 'source':
      const <+ITYPE+> *in = (const <+ITYPE+> *) input_items[0];
    % endif
    % if blocktype != 'sink':
      <+OTYPE+> *out = (<+OTYPE+> *) output_items[0];
    % endif

      // Do <+signal processing+>

      // Tell runtime system how many output items we produced.
      return noutput_items;
    }
  % endif
% endif

  } /* namespace ${modname} */
} /* namespace gr */

'''

# Block definition header file (for include/)
Templates['block_def_h'] = '''/* -*- c++ -*- */
${str_to_fancyc_comment(license)}

#ifndef INCLUDED_${modname.upper()}_${blockname.upper()}_H
#define INCLUDED_${modname.upper()}_${blockname.upper()}_H

#include <${include_dir_prefix}/api.h>
% if blocktype != 'noblock':
#include <gnuradio/${grblocktype}.h>
% endif

namespace gr {
  namespace ${modname} {

% if blocktype == 'noblock':
    /*!
     * \\brief <+description+>
     *
     */
    class ${modname.upper()}_API ${blockname}
    {
    public:
      ${blockname}(${arglist});
      ~${blockname}();
    private:
    };
% else:
    /*!
     * \\brief <+description of block+>
     * \ingroup ${modname}
     *
     */
    class ${modname.upper()}_API ${blockname} : virtual public gr::${grblocktype}
    {
     public:
      typedef boost::shared_ptr<${blockname}> sptr;

      /*!
       * \\brief Return a shared_ptr to a new instance of ${modname}::${blockname}.
       *
       * To avoid accidental use of raw pointers, ${modname}::${blockname}'s
       * constructor is in a private implementation
       * class. ${modname}::${blockname}::make is the public interface for
       * creating new instances.
       */
      static sptr make(${arglist});
    };
% endif

  } // namespace ${modname}
} // namespace gr

#endif /* INCLUDED_${modname.upper()}_${blockname.upper()}_H */

'''

# Python block
Templates['block_python'] = '''#!/usr/bin/env python
# -*- coding: utf-8 -*-
${str_to_python_comment(license)}
#\
<%
    if blocktype == 'noblock':
        return
    if blocktype in ('sync', 'sink', 'source'):
        parenttype = 'gr.sync_block'
    else:
        parenttype = {
            'hier': 'gr.hier_block2',
            'interpolator': 'gr.interp_block',
            'decimator': 'gr.decim_block',
            'general': 'gr.basic_block'
        }[blocktype]
%>
% if blocktype != 'hier':

import numpy\
<%
    if blocktype == 'source':
        inputsig = 'None'
    else:
        inputsig = '[<+numpy.float32+>]'
    if blocktype == 'sink':
        outputsig = 'None'
    else:
        outputsig = '[<+numpy.float32+>]'
%>
% else:
<%
    if blocktype == 'source':
        inputsig = '0, 0, 0'
    else:
        inputsig = '<+MIN_IN+>, <+MAX_IN+>, gr.sizeof_<+ITYPE+>'
    if blocktype == 'sink':
        outputsig = '0, 0, 0'
    else:
        outputsig = '<+MIN_OUT+>, <+MAX_OUT+>, gr.sizeof_<+OTYPE+>'
%>
% endif
<%
    if blocktype == 'interpolator':
        deciminterp = ', <+interpolation+>'
    elif blocktype == 'decimator':
        deciminterp = ', <+decimation+>'
    else:
        deciminterp = ''
    if arglist == '':
        arglistsep = ''
    else:
        arglistsep = ', '
%>from gnuradio import gr

class ${blockname}(${parenttype}):
    """
    docstring for block ${blockname}
    """
    def __init__(self${arglistsep}${arglist}):
        ${parenttype}.__init__(self,
% if blocktype == 'hier':
            "${blockname}",
            gr.io_signature(${inputsig}),  # Input signature
            gr.io_signature(${outputsig})) # Output signature

            # Define blocks and connect them
            self.connect()
<% return %>
% else:
            name="${blockname}",
            in_sig=${inputsig},
            out_sig=${outputsig}${deciminterp})
% endif

% if blocktype == 'general':
    def forecast(self, noutput_items, ninput_items_required):
        #setup size of input_items[i] for work call
        for i in range(len(ninput_items_required)):
            ninput_items_required[i] = noutput_items

    def general_work(self, input_items, output_items):
        output_items[0][:] = input_items[0]
        consume(0, len(input_items[0]))
        \#self.consume_each(len(input_items[0]))
        return len(output_items[0])
<% return %>
% endif

    def work(self, input_items, output_items):
% if blocktype != 'source':
        in0 = input_items[0]
% endif
% if blocktype != 'sink':
        out = output_items[0]
% endif
        # <+signal processing here+>
% if blocktype in ('sync', 'decimator', 'interpolator'):
        out[:] = in0
        return len(output_items[0])
% elif blocktype == 'sink':
        return len(input_items[0])
% elif blocktype == 'source':
        out[:] = whatever
        return len(output_items[0])
% endif

'''

# C++ file for QA
Templates['qa_cpp'] = '''/* -*- c++ -*- */
${str_to_fancyc_comment(license)}

#include <gnuradio/attributes.h>
#include <cppunit/TestAssert.h>
#include "qa_${blockname}.h"
#include <${include_dir_prefix}/${blockname}.h>

namespace gr {
  namespace ${modname} {

    void
    qa_${blockname}::t1()
    {
      // Put test here
    }

  } /* namespace ${modname} */
} /* namespace gr */

'''

# Header file for QA
Templates['qa_h'] = '''/* -*- c++ -*- */
${str_to_fancyc_comment(license)}

#ifndef _QA_${blockname.upper()}_H_
#define _QA_${blockname.upper()}_H_

#include <cppunit/extensions/HelperMacros.h>
#include <cppunit/TestCase.h>

namespace gr {
  namespace ${modname} {

    class qa_${blockname} : public CppUnit::TestCase
    {
    public:
      CPPUNIT_TEST_SUITE(qa_${blockname});
      CPPUNIT_TEST(t1);
      CPPUNIT_TEST_SUITE_END();

    private:
      void t1();
    };

  } /* namespace ${modname} */
} /* namespace gr */

#endif /* _QA_${blockname.upper()}_H_ */

'''

# Python QA code
Templates['qa_python'] = '''#!/usr/bin/env python
# -*- coding: utf-8 -*-
${str_to_python_comment(license)}
#

from gnuradio import gr, gr_unittest
from gnuradio import blocks
<<<<<<< HEAD
#if $lang == 'cpp'
import ${modname}.${modname}_swig as ${modname}
#else
=======
% if lang == 'cpp':
import ${modname}_swig as ${modname}
% else:
>>>>>>> 5ad935c3
from ${blockname} import ${blockname}
% endif

<<<<<<< HEAD
=======
class qa_${blockname} (gr_unittest.TestCase):
>>>>>>> 5ad935c3

class qa_${blockname}(gr_unittest.TestCase):
    def setUp(self):
        self.tb = gr.top_block()

    def tearDown(self):
        self.tb = None

    def test_001_t(self):
        # set up fg
        self.tb.run()
        # check data


if __name__ == '__main__':
    gr_unittest.run(qa_${blockname}, "qa_${blockname}.xml")
'''

Templates['grc_xml'] = '''<?xml version="1.0"?>
<block>
  <name>${blockname}</name>
  <key>${modname}_${blockname}</key>
  <category>[${modname}]</category>
  <import>import ${modname}</import>
  <make>${modname}.${blockname}(${strip_arg_types_grc(arglist)})</make>
  <!-- Make one 'param' node for every Parameter you want settable from the GUI.
       Sub-nodes:
       * name
       * key (makes the value accessible as \$keyname, e.g. in the make node)
       * type -->
  <param>
    <name>...</name>
    <key>...</key>
    <type>...</type>
  </param>

  <!-- Make one 'sink' node per input. Sub-nodes:
       * name (an identifier for the GUI)
       * type
       * vlen
       * optional (set to 1 for optional inputs) -->
  <sink>
    <name>in</name>
    <type><!-- e.g. int, float, complex, byte, short, xxx_vector, ...--></type>
  </sink>

  <!-- Make one 'source' node per output. Sub-nodes:
       * name (an identifier for the GUI)
       * type
       * vlen
       * optional (set to 1 for optional inputs) -->
  <source>
    <name>out</name>
    <type><!-- e.g. int, float, complex, byte, short, xxx_vector, ...--></type>
  </source>
</block>
'''

# SWIG string
Templates['swig_block_magic'] = """% if version == '36':
% if blocktype != 'noblock':
GR_SWIG_BLOCK_MAGIC(${modname}, ${blockname});
% endif
%%include "${modname}_${blockname}.h"
% else:
%%include "${include_dir_prefix}/${blockname}.h"
    % if blocktype != 'noblock':
GR_SWIG_BLOCK_MAGIC2(${modname}, ${blockname});
    % endif
% endif
"""

## Old stuff
# C++ file of a GR block
Templates['block_cpp36'] = '''/* -*- c++ -*- */
${str_to_fancyc_comment(license)}
#ifdef HAVE_CONFIG_H
#include "config.h"
#endif

% if blocktype != 'noblock':
#include <gr_io_signature.h>
% endif
#include "${modname}_${blockname}.h"

% if blocktype == 'noblock':
${modname}_${blockname}::${modname}_${blockname}(${strip_default_values(arglist)})
{
}

${modname}_${blockname}::~${modname}_${blockname}()
{
}
% else:
${modname}_${blockname}_sptr
${modname}_make_${blockname} (${strip_default_values(arglist)})
{
  return gnuradio::get_initial_sptr (new ${modname}_${blockname}(${strip_arg_types(arglist)}));
}

<%
    if blocktype == 'interpolator':
        deciminterp = ', <+interpolation+>'
    elif blocktype == 'decimator':
        deciminterp = ', <+decimation+>'
    else:
        deciminterp = ''
    if arglist == '':
        arglistsep = ''
    else:
        arglistsep = ', '
    if blocktype == 'source':
        inputsig = '0, 0, 0'
    else:
        inputsig = '<+MIN_IN+>, <+MAX_IN+>, sizeof(<+ITYPE+>)'
    endif
    if blocktype == 'sink':
        outputsig = '0, 0, 0'
    else:
        outputsig = '<+MIN_OUT+>, <+MAX_OUT+>, sizeof(<+OTYPE+>)'
    endif
%>

/*
 * The private constructor
 */
${modname}_${blockname}::${modname}_${blockname} (${strip_default_values(arglist)})
  : gr_${grblocktype} ("${blockname}",
       gr_make_io_signature(${inputsig}),
       gr_make_io_signature(${outputsig})${deciminterp})
{
% if blocktype == 'hier'
  connect(self(), 0, d_firstblock, 0);
  // <+connect other blocks+>
  connect(d_lastblock, 0, self(), 0);
% else:
  // Put in <+constructor stuff+> here
% endif
}


/*
 * Our virtual destructor.
 */
${modname}_${blockname}::~${modname}_${blockname}()
{
  // Put in <+destructor stuff+> here
}
% endif


% if blocktype == 'general'
void
${modname}_${blockname}::forecast (int noutput_items, gr_vector_int &ninput_items_required)
{
  /* <+forecast+> e.g. ninput_items_required[0] = noutput_items */
}

int
${modname}_${blockname}::general_work (int noutput_items,
           gr_vector_int &ninput_items,
           gr_vector_const_void_star &input_items,
           gr_vector_void_star &output_items)
{
  const <+ITYPE+> *in = (const <+ITYPE+> *) input_items[0];
  <+OTYPE+> *out = (<+OTYPE+> *) output_items[0];

  // Do <+signal processing+>
  // Tell runtime system how many input items we consumed on
  // each input stream.
  consume_each (noutput_items);

  // Tell runtime system how many output items we produced.
  return noutput_items;
}
% elif blocktype == 'hier' or $blocktype == 'noblock':
% else:
int
${modname}_${blockname}::work(int noutput_items,
      gr_vector_const_void_star &input_items,
      gr_vector_void_star &output_items)
{
  const <+ITYPE+> *in = (const <+ITYPE+> *) input_items[0];
  <+OTYPE+> *out = (<+OTYPE+> *) output_items[0];

  // Do <+signal processing+>

  // Tell runtime system how many output items we produced.
  return noutput_items;
}
% endif

'''

# Block definition header file (for include/)
Templates['block_h36'] = '''/* -*- c++ -*- */
${str_to_fancyc_comment(license)}

#ifndef INCLUDED_${modname.upper()}_${blockname.upper()}_H
#define INCLUDED_${modname.upper()}_${blockname.upper()}_H

#include <${modname}_api.h>
% if blocktype == 'noblock'
class ${modname.upper()}_API ${blockname}
{
  ${blockname}(${arglist});
  ~${blockname}();
 private:
};

% else:
#include <gr_${grblocktype}.h>

class ${modname}_${blockname};

typedef boost::shared_ptr<${modname}_${blockname}> ${modname}_${blockname}_sptr;

${modname.upper()}_API ${modname}_${blockname}_sptr ${modname}_make_${blockname} (${arglist});

/*!
 * \\brief <+description+>
 * \ingroup ${modname}
 *
 */
class ${modname.upper()}_API ${modname}_${blockname} : public gr_${grblocktype}
{
 private:
  friend ${modname.upper()}_API ${modname}_${blockname}_sptr ${modname}_make_${blockname} (${strip_default_values(arglist)});

  ${modname}_${blockname}(${strip_default_values(arglist)});

 public:
  ~${modname}_${blockname}();

  % if blocktype == 'general':
  void forecast (int noutput_items, gr_vector_int &ninput_items_required);

  // Where all the action really happens
  int general_work (int noutput_items,
      gr_vector_int &ninput_items,
      gr_vector_const_void_star &input_items,
      gr_vector_void_star &output_items);
  % elif blocktype == 'hier':
  % else:
  // Where all the action really happens
  int work (int noutput_items,
      gr_vector_const_void_star &input_items,
      gr_vector_void_star &output_items);
  % endif
};
% endif

#endif /* INCLUDED_${modname.upper()}_${blockname.upper()}_H */

'''<|MERGE_RESOLUTION|>--- conflicted
+++ resolved
@@ -504,22 +504,12 @@
 
 from gnuradio import gr, gr_unittest
 from gnuradio import blocks
-<<<<<<< HEAD
-#if $lang == 'cpp'
+% if lang == 'cpp':
 import ${modname}.${modname}_swig as ${modname}
-#else
-=======
-% if lang == 'cpp':
-import ${modname}_swig as ${modname}
-% else:
->>>>>>> 5ad935c3
+% else:
 from ${blockname} import ${blockname}
 % endif
 
-<<<<<<< HEAD
-=======
-class qa_${blockname} (gr_unittest.TestCase):
->>>>>>> 5ad935c3
 
 class qa_${blockname}(gr_unittest.TestCase):
     def setUp(self):
