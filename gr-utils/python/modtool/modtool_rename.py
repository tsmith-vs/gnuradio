--- conflicted
+++ resolved
@@ -186,11 +186,7 @@
         if not os.path.isfile(filename):
             return False
         else:
-<<<<<<< HEAD
-            print "In '%s' renaming occurrences of '%s' to '%s'" % (filename, old, new)
-=======
-            print("In '%s' renaming occurences of '%s' to '%s'" % (filename, old, new))
->>>>>>> fcd002b6
+            print("In '%s' renaming occurrences of '%s' to '%s'" % (filename, old, new))
 
         cfile = open(filename).read()
         (cfile, nsubs) = re.subn(old, new, cfile)
