--- conflicted
+++ resolved
@@ -28,12 +28,8 @@
 import os
 import re
 from gnuradio import gr
-<<<<<<< HEAD
-from modtool_base import ModTool, ModToolException
-=======
 from .modtool_base import ModTool, ModToolException
 from .scm import SCMRepoFactory
->>>>>>> 5ad935c3
 
 class ModToolNewModule(ModTool):
     """ Create a new out-of-tree module """
@@ -45,20 +41,10 @@
     @staticmethod
     def setup_parser(parser):
         " Initialise the option parser for 'gr_modtool newmod' "
-<<<<<<< HEAD
-        parser = ModTool.setup_parser(self)
-        parser.usage = '%prog nm [options]. \n Call %prog without any options to run it interactively.'
-        ogroup = OptionGroup(parser, "New out-of-tree module options")
-        ogroup.add_option("--srcdir", type="string",
-                          help="Source directory for the module template.")
-        parser.add_option_group(ogroup)
-        return parser
-=======
         parser.add_argument("--srcdir",
                 help="Source directory for the module template.")
         parser.add_argument("module_name", metavar='MODULE-NAME', nargs='?',
                 help="Override the current module's name (normally is autodetected).")
->>>>>>> 5ad935c3
 
     def setup(self, options):
         # Don't call ModTool.setup(), that assumes an existing module.
@@ -113,10 +99,5 @@
                 os.rename(root, os.path.join(os.path.dirname(root), self._info['modname']))
         print("Done.")
         if self.scm.init_repo(path_to_repo="."):
-<<<<<<< HEAD
-            print "Created repository... you might want to commit before continuing."
-        print "Use 'gr_modtool add' to add a new block to this currently empty module."
-=======
             print("Created repository... you might want to commit before continuing.")
         print("Use 'gr_modtool add' to add a new block to this currently empty module.")
->>>>>>> 5ad935c3
