--- conflicted
+++ resolved
@@ -26,25 +26,11 @@
 from __future__ import print_function
 from __future__ import absolute_import
 
-<<<<<<< HEAD
-from channel_construction_bec import calculate_bec_channel_capacities
-from channel_construction_bec import design_snr_to_bec_eta
-from channel_construction_bec import bhattacharyya_bounds
-from helper_functions import *
-try:
-    from channel_construction_awgn import tal_vardy_tpm_algorithm
-except ImportError:
-    print("SciPy missing. Overwrite Tal-Vardy algorithm with BEC approximation")
-    def tal_vardy_tpm_algorithm(block_size, design_snr, mu):
-        return bhattacharyya_bounds(design_snr, block_size)
-
-=======
 from .channel_construction_bec import calculate_bec_channel_capacities
 from .channel_construction_bec import design_snr_to_bec_eta
 from .channel_construction_bec import bhattacharyya_bounds
 from .channel_construction_awgn import tal_vardy_tpm_algorithm
 from .helper_functions import *
->>>>>>> 5ad935c3
 
 
 Z_PARAM_FIRST_HEADER_LINE = "Bhattacharyya parameters (Z-parameters) for a polar code"
