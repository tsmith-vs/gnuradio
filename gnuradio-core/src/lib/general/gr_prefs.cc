--- conflicted
+++ resolved
@@ -155,13 +155,8 @@
 }
 
 const std::string
-<<<<<<< HEAD
-gr_prefs::get_string(const std::string section, const std::string option,
-		     const std::string default_val)
-=======
 gr_prefs::get_string(const std::string &section, const std::string &option,
 		     const std::string &default_val)
->>>>>>> bf343e58
 {
   char *env = option_to_env(section, option);
   if(env)
