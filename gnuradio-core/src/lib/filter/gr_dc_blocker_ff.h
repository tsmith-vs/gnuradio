/* -*- c++ -*- */
/*
 * Copyright 2011 Free Software Foundation, Inc.
 * 
 * This file is part of GNU Radio
 * 
 * GNU Radio is free software; you can redistribute it and/or modify
 * it under the terms of the GNU General Public License as published by
 * the Free Software Foundation; either version 3, or (at your option)
 * any later version.
 * 
 * GNU Radio is distributed in the hope that it will be useful,
 * but WITHOUT ANY WARRANTY; without even the implied warranty of
 * MERCHANTABILITY or FITNESS FOR A PARTICULAR PURPOSE.  See the
 * GNU General Public License for more details.
 * 
 * You should have received a copy of the GNU General Public License
 * along with GNU Radio; see the file COPYING.  If not, write to
 * the Free Software Foundation, Inc., 51 Franklin Street,
 * Boston, MA 02110-1301, USA.
 */


#ifndef INCLUDED_GR_DC_BLOCKER_FF_H
#define	INCLUDED_GR_DC_BLOCKER_FF_H

#include <gr_core_api.h>
#include <gr_sync_block.h>
#include <deque>

class moving_averager_f
{
public:
  moving_averager_f(int D);
  ~moving_averager_f();

  float filter(float x);
  float delayed_sig() { return d_out; }

private:
  int d_length;
  float d_out, d_out_d1, d_out_d2;
  std::deque<float> d_delay_line;
};


class gr_dc_blocker_ff;
typedef boost::shared_ptr<gr_dc_blocker_ff> gr_dc_blocker_ff_sptr;
GR_CORE_API gr_dc_blocker_ff_sptr gr_make_dc_blocker_ff (int D=32, bool long_form=true);

/*!
 * \class gr_dc_blocker_ff
 * \brief a computationally efficient controllable DC blocker
 *
 * \ingroup filter_blk
 * 
 * This block implements a computationally efficient DC blocker that produces
 * a tighter notch filter around DC for a smaller group delay than an
 * equivalent FIR filter or using a single pole IIR filter (though the IIR
 * filter is computationally cheaper).
 *
 * The block defaults to using a delay line of length 32 and the long form
 * of the filter. Optionally, the delay line length can be changed to alter
 * the width of the DC notch (longer lines will decrease the width).
 *
 * The long form of the filter produces a nearly flat response outside of
 * the notch but at the cost of a group delay of 2D-2.
 *
 * The short form of the filter does not have as flat a response in the
 * passband but has a group delay of only D-1 and is cheaper to compute.
 *
 * The theory behind this block can be found in the paper:
 *
 *    <B><EM>R. Yates, "DC Blocker Algorithms," IEEE Signal Processing Magazine,
 *        Mar. 2008, pp 132-134.</EM></B>
 */
<<<<<<< HEAD
class GR_CORE_API moving_averager_f
{
public:
  moving_averager_f(int D);
  ~moving_averager_f();

  float filter(float x);
  float delayed_sig() { return d_out; }

private:
  int d_length;
  float d_out, d_out_d1, d_out_d2;
  std::deque<float> d_delay_line;
};

class GR_CORE_API gr_dc_blocker_ff : public gr_sync_block
=======
class gr_dc_blocker_ff : public gr_sync_block
>>>>>>> f664585d
{
 private:
  /*!
   * Build the DC blocker.
   * \param D          (int) the length of the delay line
   * \param long_form  (bool) whether to use long (true, default) or short form
   */
  GR_CORE_API friend gr_dc_blocker_ff_sptr gr_make_dc_blocker_ff (int D, bool long_form);

  int d_length;
  bool d_long_form;
  moving_averager_f *d_ma_0;
  moving_averager_f *d_ma_1;
  moving_averager_f *d_ma_2;
  moving_averager_f *d_ma_3;
  std::deque<float> d_delay_line;

  gr_dc_blocker_ff (int D, bool long_form);

public:
  ~gr_dc_blocker_ff ();

  /*!
   * Get the blocker's group delay that is based on length of delay lines
   */
  int get_group_delay();

  //int set_length(int D);
  
  int work (int noutput_items,
	    gr_vector_const_void_star &input_items,
	    gr_vector_void_star &output_items);
};

#endif<|MERGE_RESOLUTION|>--- conflicted
+++ resolved
@@ -28,7 +28,7 @@
 #include <gr_sync_block.h>
 #include <deque>
 
-class moving_averager_f
+class GR_CORE_API moving_averager_f
 {
 public:
   moving_averager_f(int D);
@@ -74,26 +74,7 @@
  *    <B><EM>R. Yates, "DC Blocker Algorithms," IEEE Signal Processing Magazine,
  *        Mar. 2008, pp 132-134.</EM></B>
  */
-<<<<<<< HEAD
-class GR_CORE_API moving_averager_f
-{
-public:
-  moving_averager_f(int D);
-  ~moving_averager_f();
-
-  float filter(float x);
-  float delayed_sig() { return d_out; }
-
-private:
-  int d_length;
-  float d_out, d_out_d1, d_out_d2;
-  std::deque<float> d_delay_line;
-};
-
 class GR_CORE_API gr_dc_blocker_ff : public gr_sync_block
-=======
-class gr_dc_blocker_ff : public gr_sync_block
->>>>>>> f664585d
 {
  private:
   /*!
@@ -101,7 +82,7 @@
    * \param D          (int) the length of the delay line
    * \param long_form  (bool) whether to use long (true, default) or short form
    */
-  GR_CORE_API friend gr_dc_blocker_ff_sptr gr_make_dc_blocker_ff (int D, bool long_form);
+  friend GR_CORE_API gr_dc_blocker_ff_sptr gr_make_dc_blocker_ff (int D, bool long_form);
 
   int d_length;
   bool d_long_form;
