# Copyright 2010-2011 Free Software Foundation, Inc.
#
# This file is part of GNU Radio
#
# GNU Radio is free software; you can redistribute it and/or modify
# it under the terms of the GNU General Public License as published by
# the Free Software Foundation; either version 3, or (at your option)
# any later version.
#
# GNU Radio is distributed in the hope that it will be useful,
# but WITHOUT ANY WARRANTY; without even the implied warranty of
# MERCHANTABILITY or FITNESS FOR A PARTICULAR PURPOSE.  See the
# GNU General Public License for more details.
#
# You should have received a copy of the GNU General Public License
# along with GNU Radio; see the file COPYING.  If not, write to
# the Free Software Foundation, Inc., 51 Franklin Street,
# Boston, MA 02110-1301, USA.

########################################################################
include(GrPython)
include(GrSwig)

set(GR_SWIG_INCLUDE_DIRS
    ${CMAKE_CURRENT_BINARY_DIR}
    ${GNURADIO_CORE_SWIG_INCLUDE_DIRS}
    ${GRUEL_INCLUDE_DIRS}
    ${Boost_INCLUDE_DIRS}
)
set(GR_SWIG_LIBRARIES gnuradio-core)

<<<<<<< HEAD
if(ENABLE_GR_CTRLPORT)
  list(APPEND GR_SWIG_FLAGS -DGR_CTRLPORT)
  list(APPEND GR_SWIG_LIBRARIES
    ${ICE_LIBRARIES}
    )
endif(ENABLE_GR_CTRLPORT)
=======
link_directories(${Boost_LIBRARY_DIRS})
>>>>>>> baaf2b6c

########################################################################
# Build and install the swig targets
########################################################################
# ----------------------------------------------------------------
# We've split the previously monstrous gnuradio_corethon into 6
# smaller pieces.  This reduces compile time coupling and creates
# smaller pieces for the compiler to digest.  prior to this change, on
# X86_64, g++'s resident set size was 650MB!
# ----------------------------------------------------------------

set(GR_SWIG_TARGET_DEPS gnuradio_core_generated_sources
  general_generated gengen_generated filter_generated pmt_swig)

foreach(what runtime general gengen io)
    SET(GR_SWIG_DOC_FILE ${CMAKE_CURRENT_BINARY_DIR}/${what}_swig_doc.i)
    SET(GR_SWIG_DOC_DIRS ${CMAKE_CURRENT_SOURCE_DIR}/../${what} ${CMAKE_CURRENT_BINARY_DIR}/../${what})
    GR_SWIG_MAKE(gnuradio_core_${what} gnuradio_core_${what}.i)
    GR_SWIG_INSTALL(
        TARGETS gnuradio_core_${what}
        DESTINATION ${GR_PYTHON_DIR}/gnuradio/gr
        COMPONENT "core_python"
    )
    install(
        FILES
        gnuradio_core_${what}.i
        ${CMAKE_CURRENT_BINARY_DIR}/${what}_swig_doc.i
        DESTINATION ${GR_INCLUDE_DIR}/gnuradio/swig
        COMPONENT "core_swig"
    )
    list(APPEND core_swig_deps ${SWIG_MODULE_gnuradio_core_${what}_REAL_NAME})
endforeach(what)

add_custom_target(core_swig DEPENDS ${core_swig_deps})

########################################################################
# Install various files
########################################################################
install(FILES
    gnuradio.i
    gr_swig_block_magic.i
    gr_shared_ptr.i
    DESTINATION ${GR_INCLUDE_DIR}/gnuradio/swig
    COMPONENT "core_swig"
)

GR_PYTHON_INSTALL(
    FILES gnuradio_core.py
    DESTINATION ${GR_PYTHON_DIR}/gnuradio/gr
    COMPONENT "core_python"
)

install(
    FILES ${CMAKE_CURRENT_SOURCE_DIR}/gnuradio_swig_bug_workaround.h
    DESTINATION ${GR_INCLUDE_DIR}/gnuradio
    COMPONENT "core_swig"
)<|MERGE_RESOLUTION|>--- conflicted
+++ resolved
@@ -29,16 +29,13 @@
 )
 set(GR_SWIG_LIBRARIES gnuradio-core)
 
-<<<<<<< HEAD
 if(ENABLE_GR_CTRLPORT)
   list(APPEND GR_SWIG_FLAGS -DGR_CTRLPORT)
-  list(APPEND GR_SWIG_LIBRARIES
-    ${ICE_LIBRARIES}
-    )
+  list(APPEND GR_SWIG_LIBRARIES ${ICE_LIBRARIES})
+  list(APPEND GR_SWIG_INCLUDE_DIRS ${ICE_INCLUDE_DIR})
 endif(ENABLE_GR_CTRLPORT)
-=======
+
 link_directories(${Boost_LIBRARY_DIRS})
->>>>>>> baaf2b6c
 
 ########################################################################
 # Build and install the swig targets
