"""
Copyright 2010-2011,2014 Free Software Foundation, Inc.

This file is part of GNU Radio

GNU Radio Companion is free software; you can redistribute it and/or
modify it under the terms of the GNU General Public License
as published by the Free Software Foundation; either version 2
of the License, or (at your option) any later version.

GNU Radio Companion is distributed in the hope that it will be useful,
but WITHOUT ANY WARRANTY; without even the implied warranty of
MERCHANTABILITY or FITNESS FOR A PARTICULAR PURPOSE.  See the
GNU General Public License for more details.

You should have received a copy of the GNU General Public License
along with this program; if not, write to the Free Software
Foundation, Inc., 51 Franklin Street, Fifth Floor, Boston, MA  02110-1301, USA
"""

MAIN_TMPL = """\
id: uhd_usrp_${sourk}
label: 'UHD: USRP ${sourk.title()}'
flags: throttle

parameters:
-   id: type
    label: ${direction.title()}put Type
    dtype: enum
    options: [fc32, sc16, item32]
    option_labels: [Complex float32, Complex int16, VITA word32]
    option_attributes:
        type: [fc32, sc16, s32]
    hide: part
-   id: otw
    label: Wire Format
    dtype: enum
    options: ['', sc16, sc12, sc8]
    option_labels: [Automatic, Complex int16, Complex int12, Complex int8]
    hide: ${'$'}{ 'none' if otw else 'part'}
-   id: stream_args
    label: Stream args
    dtype: string
    options: [peak=0.003906]
    option_labels: [peak=0.003906]
    hide: ${'$'}{ 'none' if stream_args else 'part'}
-   id: stream_chans
    label: Stream channels
    dtype: int_vector
    default: '[]'
    hide: ${'$'}{ 'none' if stream_chans else 'part'}
-   id: dev_addr
    label: Device Address
    dtype: string
    default: '""'
    hide: ${'$'}{ 'none' if dev_addr else 'part'}
-   id: dev_args
    label: Device Arguments
    dtype: string
    default: '""'
    hide: ${'$'}{ 'none' if dev_args else 'part'}
-   id: sync
    label: Sync
    dtype: enum
    options: [sync, pc_clock, '']
    option_labels: [unknown PPS, PC Clock, don't sync]
    hide: ${'$'}{ 'none' if sync else 'part'}
-   id: clock_rate
    label: Clock Rate (Hz)
    dtype: real
    default: '0.0'
    options: ['0.0', 200e6, 184.32e6, 120e6, 30.72e6]
    option_labels: [Default, 200 MHz, 184.32 MHz, 120 MHz, 30.72 MHz]
    hide: ${'$'}{ 'none' if clock_rate else 'part' }
-   id: num_mboards
    label: Num Mboards
    dtype: int
    default: '1'
    options: ['1', '2', '3', '4', '5', '6', '7', '8']
    hide: part
% for m in range(max_mboards):
-   id: clock_source${m}
    label: 'Mb${m}: Clock Source'
    dtype: string
    options: ['', internal, external, mimo, gpsdo]
    option_labels: [Default, Internal, External, MIMO Cable, O/B GPSDO]
    hide: ${'$'}{ 'all' if not (num_mboards > ${m}) else ( 'none' if clock_source${m} else 'part')}
-   id: time_source${m}
    label: 'Mb${m}: Time Source'
    dtype: string
    options: ['', external, mimo, gpsdo]
    option_labels: [Default, External, MIMO Cable, O/B GPSDO]
    hide: ${'$'}{ 'all' if not (num_mboards > ${m}) else ('none' if time_source${m} else 'part')}
-   id: sd_spec${m}
    label: 'Mb${m}: Subdev Spec'
    dtype: string
    hide: ${'$'}{ 'all' if not (num_mboards > ${m}) else ('none' if sd_spec${m} else 'part')}
% endfor
-   id: nchan
    label: Num Channels
    dtype: int
    default: 1
    options: [ ${", ".join([str(n) for n in range(1, max_nchan+1)])} ]
    hide: part
-   id: samp_rate
    label: Smp rate (Sps)
    dtype: real
${params}



inputs:
-   domain: message
    id: command
    optional: true
    hide: ${'$'}{hide_cmd_port}
% if sourk == 'sink':
-   domain: stream
% else:

outputs:
-   domain: stream
% endif
    dtype: ${'$'}{type.type}
    multiplicity: ${'$'}{nchan}

templates:
    imports: |-
        from gnuradio import uhd
        import time
    make: |
        uhd.usrp_${sourk}(
                ",".join((${'$'}{dev_addr}, ${'$'}{dev_args})),
                uhd.stream_args(
                        cpu_format="${'$'}{type}",
                        ${'%'} if otw:
                        otw_format=${'$'}{otw},
                        ${'%'} endif
                        ${'%'} if stream_args:
                        args=${'$'}{stream_args},
                        ${'%'} endif
                        ${'%'} if stream_chans:
                        channels=${'$'}{stream_chans},
                        ${'%'} else:
                        channels=range(${'$'}{nchan}),
                        ${'%'} endif
                ),
                ${'%'} if len_tag_name:
                ${'$'}{len_tag_name},
                ${'%'} endif
        )
        ${'%'} if clock_rate:
        self.${'$'}{id}.set_clock_rate(${'$'}{clock_rate}, uhd.ALL_MBOARDS)
        ${'%'} endif
        self.${'$'}{id}.set_samp_rate(${'$'}{samp_rate})
        ${'%'} if sync == 'sync':
        self.${'$'}{id}.set_time_unknown_pps(uhd.time_spec())
        ${'%'} elif sync == 'pc_clock':
        self.${'$'}{id}.set_time_now(uhd.time_spec(time.time()), uhd.ALL_MBOARDS)
        ${'%'} endif
    callbacks:
    -   set_samp_rate(${'$'}{samp_rate})
    % for n in range(max_nchan):
    -   set_center_freq(${'center_freq' + str(n)}, ${n})
    -   self.${'$'}{id}.set_${'$'}{'normalized_' if norm_gain${n} else ''}gain(gain${n}, ${n})
    -   ${'$'}{'set_lo_source(lo_source${n}, uhd.ALL_LOS, ${n})' if not hide_lo_controls else ''}
    -   ${'$'}{'set_lo_export_enabled(lo_export${n}, uhd.ALL_LOS, ${n})' if not hide_lo_controls else ''}
    -   set_antenna(${'ant' + str(n)}, ${n})
    -   set_bandwidth(${'bw' + str(n)}, ${n})
    % endfor


documentation: |-
    The UHD USRP ${sourk.title()} Block:

    Device Address:
    The device address is a delimited string used to locate UHD devices on your system. \\
    If left blank, the first UHD device found will be used. \\
    Use the device address to specify a specific device or list of devices.
    USRP1 Example: serial=12345678
    USRP2 Example: addr=192.168.10.2
    USRP2 Example: addr0=192.168.10.2, addr1=192.168.10.3

    ${direction.title()} Type:
    This parameter controls the data type of the stream in gnuradio.

    Wire Format:
    This parameter controls the form of the data over the bus/network. \
    Complex bytes may be used to trade off precision for bandwidth. \
    Not all formats are supported on all devices.

    Stream Args:
    Optional arguments to be passed in the UHD streamer object. \
    Streamer args is a list of key/value pairs; usage is determined by the implementation.
    Ex: the scalar key affects the scaling between 16 and 8 bit integers in sc8 wire format.

    Num Motherboards:
    Selects the number of USRP motherboards in this device configuration.

    Reference Source:
    Where the motherboard should sync its time and clock references.
    If source and sink blocks reference the same device,
    it is only necessary to set the reference source on one of the blocks.

    Subdevice specification:
    Each motherboard should have its own subdevice specification \\
    and all subdevice specifications should be the same length. \\
    Select the subdevice or subdevices for each channel using a markup string. \\
    The markup string consists of a list of dboard_slot:subdev_name pairs (one pair per channel). \\
    If left blank, the UHD will try to select the first subdevice on your system. \\
    See the application notes for further details.
    Single channel example: :AB
    Dual channel example: :A :B

    Num Channels:
    Selects the total number of channels in this multi-USRP configuration.
    Ex: 4 motherboards with 2 channels per board = 8 channels total

    Sample rate:
    The sample rate is the number of samples per second input by this  block. \\
    The UHD device driver will try its best to match the requested sample rate. \\
    If the requested rate is not possible, the UHD block will print an error at runtime.

    Center frequency:
    The center frequency is the overall frequency of the RF chain. \\
    For greater control of how the UHD tunes elements in the RF chain, \\
pass a tune_request object rather than a simple target frequency.
    Tuning with an LO offset example: uhd.tune_request(freq, lo_off)
    Tuning without DSP: uhd.tune_request(target_freq, dsp_freq=0, \\
dsp_freq_policy=uhd.tune_request.POLICY_MANUAL)

    Antenna:
    For subdevices with only one antenna, this may be left blank. \\
    Otherwise, the user should specify one of the possible antenna choices. \\
    See the daughterboard application notes for the possible antenna choices.

    Bandwidth:
    To use the default bandwidth filter setting, this should be zero. \\
    Only certain subdevices have configurable bandwidth filters. \\
    See the daughterboard application notes for possible configurations.

    Length tag key (Sink only):
    When a nonempty string is given, the USRP sink will look for length    tags \\
    to determine transmit burst lengths.

    See the UHD manual for more detailed documentation:
    http://uhd.ettus.com

file_format: 1
"""

<<<<<<< HEAD
PARAMS_TMPL = """	<param>
		<name>Ch$(n): Center Freq (Hz)</name>
		<key>center_freq$(n)</key>
		<value>0</value>
		<type>real</type>
		<hide>\#if \$nchan() > $n then 'none' else 'all'#</hide>
		<tab>RF Options</tab>
	</param>
	<param>
		<name>Ch$(n): Gain Value</name>
		<key>gain$(n)</key>
		<value>0</value>
		<type>float</type>
		<hide>\#if \$nchan() > $n then 'none' else 'all'#</hide>
		<tab>RF Options</tab>
	</param>
	<param>
		<name>Ch$(n): Gain Type</name>
		<key>norm_gain$(n)</key>
		<value>False</value>
		<type>bool</type>
                <hide>\#if \$nchan() &lt;= $n
                all
                \#elif bool(\$norm_gain${n}())
                none
                \#else
                part
                \#end if</hide>
		<option>
			<name>Absolute (dB)</name>
			<key>False</key>
		</option>
		<option>
			<name>Normalized</name>
			<key>True</key>
		</option>
		<tab>RF Options</tab>
	</param>
	<param>
		<name>Ch$(n): Antenna</name>
		<key>ant$(n)</key>
		<value></value>
		<type>string</type>
		<hide>
			\#if not \$nchan() > $n
				all
			\#elif \$ant$(n)()
				none
			\#else
				part
			\#end if
		</hide>
		<option>
			<name>TX/RX</name>
			<key>TX/RX</key>
		</option>
#if $sourk == 'source'
		<option>
			<name>RX2</name>
			<key>RX2</key>
		</option>
		<option>
			<name>RX1</name>
			<key>RX1</key>
		</option>
#end if
		<tab>RF Options</tab>
	</param>
	<param>
		<name>Ch$(n): Bandwidth (Hz)</name>
		<key>bw$(n)</key>
		<value>0</value>
		<type>real</type>
		<hide>
			\#if not \$nchan() > $n
				all
			\#elif \$bw$(n)()
				none
			\#else
				part
			\#end if
		</hide>
		<tab>RF Options</tab>
	</param>
	<param>
		<name>Ch$(n): LO Source</name>
		<key>lo_source$(n)</key>
		<value>internal</value>
		<type>string</type>
		<hide>
			\#if not \$nchan() > $n
				all
			\#elif \$hide_lo_controls()
				all
			\#else
				none
			\#end if
		</hide>
		<option>
			<name>Internal</name>
			<key>internal</key>
		</option>
		<option>
			<name>External</name>
			<key>external</key>
		</option>
		<option>
			<name>Companion</name>
			<key>companion</key>
		</option>
		<tab>RF Options</tab>
	</param>
	<param>
		<name>Ch$(n): LO Export</name>
		<key>lo_export$(n)</key>
		<value>False</value>
		<type>bool</type>
		<hide>
			\#if not \$nchan() > $n
				all
			\#elif \$hide_lo_controls()
				all
			\#else
				none
			\#end if
		</hide>
		<option>
			<name>True</name>
			<key>True</key>
		</option>
		<option>
			<name>False</name>
			<key>False</key>
		</option>
		<tab>RF Options</tab>
	</param>
#if $sourk == 'source'
	<param>
		<name>Ch$(n): Enable DC Offset Correction</name>
		<key>dc_offs_enb$(n)</key>
		<value>""</value>
		<type>raw</type>
		<hide>
			\#if not \$nchan() > $n
				all
			\#else
				part
			\#end if
		</hide>
		<tab>FE Corrections</tab>
	</param>
	<param>
		<name>Ch$(n): Enable IQ Imbalance Correction</name>
		<key>iq_imbal_enb$(n)</key>
		<value>""</value>
		<type>raw</type>
		<hide>
			\#if not \$nchan() > $n
				all
			\#else
				part
			\#end if
		</hide>
		<tab>FE Corrections</tab>
	</param>
#end if
=======
PARAMS_TMPL = """
-   id: center_freq${n}
    label: 'Ch${n}: Center Freq (Hz)'
    category: RF Options
    dtype: real
    default: '0'
    hide: ${'$'}{ 'none' if (nchan > ${n}) else 'all' }
-   id: gain${n}
    label: 'Ch${n}: Gain Value'
    category: RF Options
    dtype: float
    default: '0'
    hide: ${'$'}{ 'none' if nchan > ${n} else 'all' }
-   id: norm_gain${n}
    label: 'Ch${n}: Gain Type'
    category: RF Options
    dtype: bool
    default: 'False'
    options: ['False', 'True']
    option_labels: [Absolute (dB), Normalized]
    hide: ${'$'}{ 'all' if nchan <= ${n} else ('none' if bool(eval('norm_gain' + str(${n}))) else 'part')}
-   id: ant${n}
    label: 'Ch${n}: Antenna'
    category: RF Options
    dtype: string
% if sourk == 'source':
    options: [TX/RX, RX2, RX1]
    option_labels: [TX/RX, RX2, RX1]
% else:
    options: [TX/RX]
    option_labels: [TX/RX]
% endif
    hide: ${'$'}{ 'all' if not nchan > ${n} else ('none' if eval('ant' + str(${n})) else 'part')}
-   id: bw${n}
    label: 'Ch${n}: Bandwidth (Hz)'
    category: RF Options
    dtype: real
    default: '0'
    hide: ${'$'}{ 'all' if not nchan > ${n} else ('none' if eval('bw' + str(${n})) else 'part')}
% if sourk == 'source':
-   id: lo_source${n}
    label: 'Ch${n}: LO Source'
    category: RF Options
    dtype: string
    default: internal
    options: [internal, external, companion]
    hide: ${'$'}{ 'all' if not nchan > ${n} else ('all' if hide_lo_controls else 'none')}
-   id: lo_export${n}
    label: 'Ch${n}: LO Export'
    category: RF Options
    dtype: bool
    default: 'False'
    options: ['True', 'False']
    hide: ${'$'}{ 'all' if not nchan > ${n} else ('all' if hide_lo_controls else 'none')}
-   id: dc_offs_enb${n}
    label: 'Ch${n}: Enable DC Offset Correction'
    category: FE Corrections
    dtype: raw
    default: '""'
    hide: ${'$'}{ 'all' if not nchan > ${n} else 'part'}
-   id: iq_imbal_enb${n}
    label: 'Ch${n}: Enable IQ Imbalance Correction'
    category: FE Corrections
    dtype: raw
    default: '""'
    hide: ${'$'}{ 'all' if not nchan > ${n} else 'part'}
% endif
>>>>>>> 5ad935c3
"""

SHOW_CMD_PORT_PARAM = """
-   id: hide_cmd_port
    label: Show Command Port
    category: Advanced
    dtype: enum
    default: 'False'
    options: ['False', 'True']
    option_labels: ['Yes', 'No']
    hide: part
"""

SHOW_LO_CONTROLS_PARAM = """
-   id: hide_lo_controls
    label: Show LO Controls
    category: Advanced
    dtype: bool
    default: 'True'
    options: ['False', 'True']
    option_labels: ['Yes', 'No']
    hide: part
"""

TSBTAG_PARAM = """
-   id: len_tag_name
    label: TSB tag name
    dtype: string
    hide: ${ 'none' if len(str(len_tag_name)) else 'part'}
"""

TSBTAG_ARG = """
${'%'} if len_tag_name():
${'$'}{len_tag_name},
${'%'} endif
"""

def parse_tmpl(_tmpl, **kwargs):
        from mako.template import Template
        block_template = Template(_tmpl)
        return str(block_template.render(**kwargs))

max_num_mboards = 8
max_num_channels = max_num_mboards*4

if __name__ == '__main__':
        import sys
        for file in sys.argv[1:]:
                if file.endswith ('source.block.yml'):
                        sourk = 'source'
                        direction = 'out'
                elif file.endswith ('sink.block.yml'):
                        sourk = 'sink'
                        direction = 'in'
                else: raise Exception('is % a source or sink?'%file)

                params = ''.join([parse_tmpl(PARAMS_TMPL, n=n, sourk=sourk) for n in range(max_num_channels)])
                params += SHOW_CMD_PORT_PARAM
                params += SHOW_LO_CONTROLS_PARAM
                if sourk == 'sink':
                        params += TSBTAG_PARAM
                        lentag_arg = TSBTAG_ARG
                else: lentag_arg = ''

                open(file, 'w').write(parse_tmpl(MAIN_TMPL,
                        lentag_arg=lentag_arg,
                        max_nchan=max_num_channels,
                        max_mboards=max_num_mboards,
                        params=params,
                        sourk=sourk,
                        direction=direction,
                ))<|MERGE_RESOLUTION|>--- conflicted
+++ resolved
@@ -249,174 +249,6 @@
 file_format: 1
 """
 
-<<<<<<< HEAD
-PARAMS_TMPL = """	<param>
-		<name>Ch$(n): Center Freq (Hz)</name>
-		<key>center_freq$(n)</key>
-		<value>0</value>
-		<type>real</type>
-		<hide>\#if \$nchan() > $n then 'none' else 'all'#</hide>
-		<tab>RF Options</tab>
-	</param>
-	<param>
-		<name>Ch$(n): Gain Value</name>
-		<key>gain$(n)</key>
-		<value>0</value>
-		<type>float</type>
-		<hide>\#if \$nchan() > $n then 'none' else 'all'#</hide>
-		<tab>RF Options</tab>
-	</param>
-	<param>
-		<name>Ch$(n): Gain Type</name>
-		<key>norm_gain$(n)</key>
-		<value>False</value>
-		<type>bool</type>
-                <hide>\#if \$nchan() &lt;= $n
-                all
-                \#elif bool(\$norm_gain${n}())
-                none
-                \#else
-                part
-                \#end if</hide>
-		<option>
-			<name>Absolute (dB)</name>
-			<key>False</key>
-		</option>
-		<option>
-			<name>Normalized</name>
-			<key>True</key>
-		</option>
-		<tab>RF Options</tab>
-	</param>
-	<param>
-		<name>Ch$(n): Antenna</name>
-		<key>ant$(n)</key>
-		<value></value>
-		<type>string</type>
-		<hide>
-			\#if not \$nchan() > $n
-				all
-			\#elif \$ant$(n)()
-				none
-			\#else
-				part
-			\#end if
-		</hide>
-		<option>
-			<name>TX/RX</name>
-			<key>TX/RX</key>
-		</option>
-#if $sourk == 'source'
-		<option>
-			<name>RX2</name>
-			<key>RX2</key>
-		</option>
-		<option>
-			<name>RX1</name>
-			<key>RX1</key>
-		</option>
-#end if
-		<tab>RF Options</tab>
-	</param>
-	<param>
-		<name>Ch$(n): Bandwidth (Hz)</name>
-		<key>bw$(n)</key>
-		<value>0</value>
-		<type>real</type>
-		<hide>
-			\#if not \$nchan() > $n
-				all
-			\#elif \$bw$(n)()
-				none
-			\#else
-				part
-			\#end if
-		</hide>
-		<tab>RF Options</tab>
-	</param>
-	<param>
-		<name>Ch$(n): LO Source</name>
-		<key>lo_source$(n)</key>
-		<value>internal</value>
-		<type>string</type>
-		<hide>
-			\#if not \$nchan() > $n
-				all
-			\#elif \$hide_lo_controls()
-				all
-			\#else
-				none
-			\#end if
-		</hide>
-		<option>
-			<name>Internal</name>
-			<key>internal</key>
-		</option>
-		<option>
-			<name>External</name>
-			<key>external</key>
-		</option>
-		<option>
-			<name>Companion</name>
-			<key>companion</key>
-		</option>
-		<tab>RF Options</tab>
-	</param>
-	<param>
-		<name>Ch$(n): LO Export</name>
-		<key>lo_export$(n)</key>
-		<value>False</value>
-		<type>bool</type>
-		<hide>
-			\#if not \$nchan() > $n
-				all
-			\#elif \$hide_lo_controls()
-				all
-			\#else
-				none
-			\#end if
-		</hide>
-		<option>
-			<name>True</name>
-			<key>True</key>
-		</option>
-		<option>
-			<name>False</name>
-			<key>False</key>
-		</option>
-		<tab>RF Options</tab>
-	</param>
-#if $sourk == 'source'
-	<param>
-		<name>Ch$(n): Enable DC Offset Correction</name>
-		<key>dc_offs_enb$(n)</key>
-		<value>""</value>
-		<type>raw</type>
-		<hide>
-			\#if not \$nchan() > $n
-				all
-			\#else
-				part
-			\#end if
-		</hide>
-		<tab>FE Corrections</tab>
-	</param>
-	<param>
-		<name>Ch$(n): Enable IQ Imbalance Correction</name>
-		<key>iq_imbal_enb$(n)</key>
-		<value>""</value>
-		<type>raw</type>
-		<hide>
-			\#if not \$nchan() > $n
-				all
-			\#else
-				part
-			\#end if
-		</hide>
-		<tab>FE Corrections</tab>
-	</param>
-#end if
-=======
 PARAMS_TMPL = """
 -   id: center_freq${n}
     label: 'Ch${n}: Center Freq (Hz)'
@@ -484,7 +316,6 @@
     default: '""'
     hide: ${'$'}{ 'all' if not nchan > ${n} else 'part'}
 % endif
->>>>>>> 5ad935c3
 """
 
 SHOW_CMD_PORT_PARAM = """
